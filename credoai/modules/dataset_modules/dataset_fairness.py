import numpy as np
import pandas as pd
import warnings
from credoai.modules.credo_module import CredoModule
from credoai.utils.constants import MULTICLASS_THRESH
from credoai.utils.common import NotRunError, is_categorical
from credoai.utils.dataset_utils import ColumnTransformerUtil
from credoai.utils.model_utils import get_gradient_boost_model
from itertools import combinations
from sklearn.compose import ColumnTransformer
from sklearn.pipeline import Pipeline
from sklearn.model_selection import cross_val_score, StratifiedKFold
from sklearn.preprocessing import OneHotEncoder, StandardScaler
from sklearn.metrics import roc_auc_score, make_scorer
from sklearn.feature_selection import mutual_info_classif, mutual_info_regression
from typing import List, Optional


class DatasetFairness(CredoModule):
    """Dataset module for Credo AI.

    This module takes in features and labels and provides functionality to perform dataset assessment

    Parameters
    ----------
    X : pandas.DataFrame
        The features
    y : pandas.Series
        The outcome labels
    sensitive_features : pandas.Series
        A series of the sensitive feature labels (e.g., "male", "female") which should be used to create subgroups
    categorical_features_keys : list[str], optional
        Names of the categorical features
    categorical_threshold : float
        Parameter for automatically identifying categorical columns. See
        `credoai.utils.common.is_categorical`
    """    
    def __init__(self,
                X,
                y,
                sensitive_features: pd.DataFrame,
                categorical_features_keys: Optional[List[str]]=None,
                categorical_threshold: float=0.05):

        self.data = pd.concat([X, y], axis=1)
        self.sensitive_features = sensitive_features
        self.X = X
        self.y = y

        # set up categorical features
        if categorical_features_keys:
            self.categorical_features_keys = categorical_features_keys.copy()
            for sensitive_feature_name in self.sensitive_features:
                if sensitive_feature_name in self.categorical_features_keys:
                    self.sensitive_features[sensitive_feature_name] = self.sensitive_features[sensitive_feature_name].astype('category')
                    # self.categorical_features_keys.remove(sensitive_feature_name)
        else:
            self.categorical_features_keys = self._find_categorical_features(categorical_threshold)
    
    def run(self):
        """Runs the assessment process

        Returns
        -------
        dict, nested
            Key: assessment category
            Values: detailed results associated with each category
        """
        self.results = {}
        for sensitive_feature_name in self.sensitive_features:
            sensitive_feature_series = self.sensitive_features[sensitive_feature_name]
            sensitive_feature_prediction_results = self._run_cv(sensitive_feature_series)
            group_differences = self._group_differences(sensitive_feature_series)
            normalized_mutual_information = self._calculate_mutual_information(sensitive_feature_series)
            balance_metrics = self._assess_balance_metrics(sensitive_feature_series)
            self.results[sensitive_feature_name] = {**balance_metrics,
                            **sensitive_feature_prediction_results,
                            'standardized_group_diffs': group_differences,
                            'normalized_mutual_information': normalized_mutual_information,
                            }  
        return self  
    
    def prepare_results(self):
        """Prepares results for export to Credo AI's Governance App

        Structures a subset of results for export as a dataframe with appropriate structure
        for exporting. See credoai.modules.credo_module.

        Returns
        -------
        pd.DataFrame

        Raises
        ------
        NotRunError
            If results have not been run, raise
        """
        if self.results is not None:
            prepared_results = []
            for sensitive_feature_name, results in self.results.items():
                metric_types = ['sensitive_feature_prediction_score',
                                'demographic_parity_difference',
                                'demographic_parity_ratio']
                index = []
                prepared_arr = []
                for metric_type in metric_types:
                    if metric_type not in results:
                        continue
                    val = results[metric_type]
                    # if multiple values were calculated for metric_type
                    # add them all. Assumes each element of list is a dictionary with a "value" key,
                    # and other optional keys as metricmetadata
                    if isinstance(val, list):
                        for l in val:
                            index.append(metric_type)
                            prepared_arr.append(l)
                    else:
                        # assumes the dictionary has a "value" key, along with other optional keys
                        # as metric metadata
                        if isinstance(val, dict):
                            tmp = val
                        elif isinstance(val, (int, float)):
                            tmp = {'value': val}
                        index.append(metric_type)
                        prepared_arr.append(tmp)
                temp = pd.DataFrame(prepared_arr, index=index).rename_axis(index='metric_type')
                temp['sensitive_feature_name'] = sensitive_feature_name
                prepared_results.append(temp)
            return pd.concat(prepared_results)
        else:
            raise NotRunError(
                "Results not created yet. Call 'run' to create results"
            )
    
    def _group_differences(self, sensitive_feature_series):
        """Calculates standardized mean differences

        It is performed for all numeric features and all possible group pairs combinations present in the sensitive feature.

        Returns
        -------
        dict, nested
            Key: sensitive feature groups pair
            Values: dict
                Key: name of feature
                Value: standardized mean difference
        """
        with warnings.catch_warnings():
            warnings.simplefilter(action='ignore', category=FutureWarning)
            group_means = self.X.groupby(sensitive_feature_series).mean()
        std = self.X.std(numeric_only=True)
        diffs = {}
        for group1, group2 in combinations(group_means.index, 2):
            diff = (group_means.loc[group1]-group_means.loc[group2])/std
            diffs[f'{group1}-{group2}'] = diff.to_dict()
        return diffs
    
    def _run_cv(self, sensitive_feature_series):
        """Determines redundant encoding

        A model is trained on the features to predict the sensitive attribute.
        The score is cross-validated ROC-AUC score.
        It quantifies the performance of this prediction. 
        A high score means the data collectively serves as a proxy.

        Parameters
        ----------
        pipe : sklearn.pipeline
            Pipeline of transforms

        Returns
        -------
        ndarray
            Cross-validation score
        """
        results = {}
        if is_categorical(sensitive_feature_series):
            sensitive_features = sensitive_feature_series.cat.codes
        else:
            sensitive_features = sensitive_feature_series
        
        pipe = self._make_pipe()
        scorer = make_scorer(roc_auc_score, 
                             needs_proba=True,
                             multi_class='ovo')
        n_folds = max(2, min(len(self.X)//5, 5))
        cv_results = cross_val_score(pipe, self.X, sensitive_features,
                             cv = StratifiedKFold(n_folds),
                             scoring = scorer,
                             error_score='raise')

        # Get feature importances by running once
        pipe.fit(self.X, sensitive_features)
        model = pipe['model']
        preprocessor = pipe['preprocessor']
        col_names = ColumnTransformerUtil.get_ct_feature_names(preprocessor)
        feature_importances = pd.Series(model.feature_importances_, 
            index=col_names).sort_values(ascending=False)
        results['sensitive_feature_prediction_score'] = cv_results.mean()
        results['sensitive_feature_prediction_feature_importances'] = feature_importances.to_dict()

        return results
    
    def _make_pipe(self):
        """Makes a pipeline

        Returns
        -------
        sklearn.pipeline
            Pipeline of scaler and model transforms
        """
        categorical_features = self.categorical_features_keys.copy()
        numeric_features = [x for x in self.X.columns if x not in categorical_features]

        # Define features tansformers
        categorical_transformer = OneHotEncoder(handle_unknown="ignore")

        transformers = []
        if len(categorical_features):
            categorical_transformer = OneHotEncoder(handle_unknown="ignore")
            transformers.append(("cat", categorical_transformer, categorical_features))
        if len(numeric_features):
            numeric_transformer = Pipeline(steps=[("scaler", StandardScaler())])
            transformers.append(("num", numeric_transformer, numeric_features))
        preprocessor = ColumnTransformer(
            transformers=transformers
        )

        model = get_gradient_boost_model()

        pipe = Pipeline(
            steps=[("preprocessor", preprocessor), ("model", model)]
        )
        
        return pipe

    def _find_categorical_features(self, threshold):
        """Identifies categorical features

        Returns
        -------
        list
            Names of categorical features
        """
        for sensitive_feature_name in self.sensitive_features:
            if is_categorical(self.sensitive_features[sensitive_feature_name], threshold=threshold):
                self.sensitive_features[sensitive_feature_name] = self.sensitive_features[sensitive_feature_name].astype('category')
        cat_cols = []
        for name, column in self.X.iteritems():
            if is_categorical(column, threshold=threshold):
                cat_cols.append(name)
        return cat_cols

    def _calculate_mutual_information(self, sensitive_feature_series, normalize=True):
        """Calculates normalized mutual information between sensitive feature and other features

        Mutual information is the "amount of information" obtained about the sensitive feature by observing another feature.
        Mutual information is useful to proxy detection purposes.

        Parameters
        ----------
        normalize : bool, optional
            If True, calculated mutual information values are normalized
            Normalization is done via dividing by the mutual information between the sensitive feature and itself.

        Returns
        -------
        dict, nested
            Key: feature name
            Value: mutual information and considered feature type (categorical/continuous)
        """        
        # Encode categorical features
        for col in self.categorical_features_keys:
            self.X[col] = self.X[col].astype("category").cat.codes

        discrete_features = [
            True if col in self.categorical_features_keys else False for col in self.X.columns
        ]
        
        # Use the right mutual information methods based on the feature type of the sensitive attribute
        if is_categorical(sensitive_feature_series):
            sensitive_feature = sensitive_feature_series.cat.codes
            mi = mutual_info_classif(
                self.X,
                sensitive_feature,
                discrete_features=discrete_features,
                random_state=42,
            )
            ref = mutual_info_classif(sensitive_feature.values[:,None], sensitive_feature, 
                                        discrete_features=[True], random_state=42)[0]
        else:
            mi = mutual_info_regression(
                self.X,
                sensitive_feature_series,
                discrete_features=discrete_features,
                random_state=42,
            )
<<<<<<< HEAD
            ref = mutual_info_regression(self.sensitive_feature.values[:,None], 
                                         sensitive_feature_series,
=======
            ref = mutual_info_regression(self.sensitive_features.values[:,None], 
                                         self.sensitive_features,
>>>>>>> 30b815bf
                                         random_state=42)[0]

        # Normalize the mutual information values, if requested
        mi = pd.Series(mi, index=self.X.columns)
        if normalize:
            mi = mi / ref

        # Create the results
        mi = mi.sort_index().to_dict()
        mutual_information_results = {}
        for k, v in mi.items():
            if k in self.categorical_features_keys:
                mutual_information_results[k] = {"value": v, "feature_type": "categorical"}
            else:
                mutual_information_results[k] = {"value": v, "feature_type": "continuous"}

        return mutual_information_results
    
    def _assess_balance_metrics(self, sensitive_feature_series):
        """Calculate dataset balance statistics and metrics 

        Returns
        -------
        dict
            'sample_balance': distribution of samples across groups
            'label_balance': distribution of labels across groups
            'metrics': demographic parity difference and ratio between groups for all preferred label value possibilities 
        """
        balance_results = {}

        # Distribution of samples across groups
        sample_balance = (
            self.y.groupby(sensitive_feature_series)
            .agg(
                count=(len),
                percentage=(lambda x: 100.0 * len(x) / len(self.y)),
            )
            .reset_index()
            .to_dict(orient="records")
        )
        balance_results["sample_balance"] = sample_balance

        # only calculate demographic parity and label balance when there are a reasonable
        # number of categories
        if len(self.y.unique()) < MULTICLASS_THRESH:
            with warnings.catch_warnings():
                warnings.simplefilter(action='ignore', category=FutureWarning)
                # Distribution of samples across groups
                label_balance = (
                    self.data.groupby([sensitive_feature_series, self.y.name])
                    .size()
                    .unstack(fill_value=0)
                    .stack()
                    .reset_index(name="count")
                    .to_dict(orient="records")
                )
                balance_results["label_balance"] = label_balance

                # Fairness metrics
                r = self.data.groupby([sensitive_feature_series, self.y.name])\
                                .agg({self.y.name: 'count'})\
                                .groupby(level=0).apply(lambda x: x / float(x.sum()))\
                                .rename({self.y.name:'ratio'}, inplace=False, axis=1)\
                                .reset_index(inplace=False)

            # Compute the maximum difference between any two pairs of groups
            demographic_parity_difference = r.groupby(self.y.name)['ratio'].apply(lambda x: np.max(x)-np.min(x)).reset_index(name='value').to_dict(orient='records')

            # Compute the minimum ratio between any two pairs of groups
            demographic_parity_ratio = r.groupby(self.y.name)['ratio'].apply(lambda x: np.min(x)/np.max(x)).reset_index(name='value').to_dict(orient='records')
            
            balance_results['demographic_parity_difference'] = demographic_parity_difference
            balance_results['demographic_parity_ratio'] = demographic_parity_ratio
        
        return balance_results<|MERGE_RESOLUTION|>--- conflicted
+++ resolved
@@ -295,13 +295,8 @@
                 discrete_features=discrete_features,
                 random_state=42,
             )
-<<<<<<< HEAD
-            ref = mutual_info_regression(self.sensitive_feature.values[:,None], 
-                                         sensitive_feature_series,
-=======
             ref = mutual_info_regression(self.sensitive_features.values[:,None], 
                                          self.sensitive_features,
->>>>>>> 30b815bf
                                          random_state=42)[0]
 
         # Normalize the mutual information values, if requested
