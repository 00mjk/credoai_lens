--- conflicted
+++ resolved
@@ -126,15 +126,9 @@
         posthoc tests for all pairwise comparisons. 
         Multiple comparisons are bonferronni corrected.
         """
-<<<<<<< HEAD
-        contingency_df = self.df.groupby([self.sensitive_features.name, 'outcome'])\
+        contingency_df = self.df.groupby([self.sensitive_features.name, self.y.name])\
             .size().reset_index(name='counts')\
-            .pivot(self.sensitive_features.name, 'outcome')
-=======
-        contingency_df = self.df.groupby([self.sf_name, self.y.name])\
-            .size().reset_index(name='counts')\
-            .pivot(self.sf_name, self.y.name)
->>>>>>> ee4ced7d
+            .pivot(self.sensitive_features.name, self.y.name)
         chi2, p, dof, ex = chi2_contingency(contingency_df)
         results = {'equity_test': {
             'test_type': 'chisquared_contingency', 'statistic': chi2, 'pvalue': p}}
