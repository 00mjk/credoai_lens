import json
import os
import pandas as pd
import requests
import time
from credoai.utils.common import get_project_root, IntegrationError
from dotenv import dotenv_values
from json_api_doc import deserialize, serialize

<<<<<<< HEAD
CREDO_URL = "https://api.credo.ai"
=======
>>>>>>> e4d869b2

def read_config():
    config_file = os.path.join(os.path.expanduser('~'),
                               '.credoconfig')
    if not os.path.exists(config_file):
        # return example
        config = {'API_KEY': 'empty',
                  'TENANT': 'empty'}
    else:
        config = dotenv_values(config_file)
    config['API_URL'] = os.path.join(config.get('CREDO_URL', CREDO_URL), "api/v1/credoai")
    return config


def exchange_token():
    data = {"api_token": CONFIG['API_KEY'], "tenant": CONFIG['TENANT']}
    headers = {'content-type': 'application/json', 'charset': 'utf-8'}
    auth_url = os.path.join(CONFIG.get('CREDO_URL', CREDO_URL), 'auth', 'exchange')
    r = requests.post(auth_url, json=data, headers=headers)
    return f"Bearer {r.json()['access_token']}"


def refresh_token():
    global HEADERS
    key = exchange_token()
    HEADERS['Authorization'] = key
    SESSION.headers.update(HEADERS)


def renew_access_token(func):
    def wrapper(*args, **kwargs):
        response = func(*args, **kwargs)
        if response.status_code == 401:
            refresh_token()
            response = func(*args, **kwargs)
        response.raise_for_status()
        return response
    return wrapper


CONFIG = read_config()
HEADERS = {"Authorization": None, "accept": "application/vnd.api+json"}
SESSION = requests.Session()
SESSION.headers.update(HEADERS)


def get_end_point(end_point):
    return os.path.join(CONFIG['API_URL'], end_point)


@renew_access_token
def submit_request(request, end_point, **kwargs):
    response = SESSION.request(request, end_point, **kwargs)
    return response


def get_technical_spec(use_case_id, version='latest'):
    """Get technicalspecifications for an Use Case from credoai.Governance Platform

    Parameters
    ----------
<<<<<<< HEAD
    ai_solution_id : string
        identifier for AI solution on Credo AI Governance Platform
    version : str
        "latest", for latest published spec, or "draft". If "latest"
        cannot be found, will look for a draft.
=======
    use_case_id : string
        identifier for Use Case on Credo AI Governance Platform

>>>>>>> e4d869b2
    Returns
    -------
    dict
        The spec for the Use Case
    """
<<<<<<< HEAD
    base_end_point = get_end_point(f"ai_solutions/{ai_solution_id}/scopes")
=======
    end_point = get_end_point(f"use_cases/{use_case_id}/scopes")
>>>>>>> e4d869b2
    if version is not None:
        end_point = os.path.join(base_end_point, version)
    try:
        return deserialize(submit_request('get', end_point).json())
    except requests.exceptions.HTTPError:
<<<<<<< HEAD
        try: 
            end_point = os.path.join(base_end_point, 'draft')
            return deserialize(submit_request('get', end_point).json())
        except requests.exceptions.HTTPError:
            raise IntegrationError("Failed to download technical spec. Check that your AI solution ID exists")
=======
        raise IntegrationError(
            "Failed to download technical spec. Check that your Use Case ID exists")

>>>>>>> e4d869b2

def get_survey_results(use_case_id, survey_key='FAIR'):
    survey_end_point = get_end_point(f"use_cases/{use_case_id}/surveys")
    answer_end_point = get_end_point(f"use_cases/{use_case_id}"
                                     "/scopes/draft/final_survey_answers")
    all_surveys = deserialize(submit_request('get', survey_end_point).json())
    all_answers = deserialize(submit_request('get', answer_end_point).json())
    # filter
    survey = [s for s in all_surveys if s['id'] == survey_key][0]['questions']
    answers = [a for a in all_answers if a['survey_key']
               == survey_key][0]['answers']
    # combine
    survey = pd.DataFrame(survey).set_index('id')
    survey = pd.concat([survey, pd.Series(answers, name='answer')], axis=1)
    return survey


def get_model_name(model_id):
    """Get model name form a model ID from credoai.Governance Platform

    Parameters
    ----------
    model_id : string
        Identifier for Model on Credo AI Governance Platform

    Returns
    -------
    str
        The name of the Model
    """
    end_point = get_end_point(f"models/{model_id}")
    return deserialize(submit_request('get', end_point).json())['name']


def get_dataset_by_name(dataset_name):
    """Returns governance info (ids) for dataset using its name"""
    returned = _get_by_name(dataset_name, 'models')
    if returned:
        return {'name': dataset_name,
                'dataset_id': returned['id']}
    return None


def get_model_by_name(model_name):
    """Returns governance info (ids) for model using its name"""
    returned = _get_by_name(model_name, 'models')
    if returned:
        return {'name': model_name,
                'model_id': returned['id'],
                'model_project_id': returned['model_project_id']}
    return None


def get_model_project_by_name(project_name):
    """Returns governance info (ids) for model_project using its name"""
    returned = _get_by_name(project_name, 'models')
    if returned:
        return {'name': project_name,
                'dataset_id': returned['id']}
    return None


def patch_metrics(model_id, model_record):
    """Send a model record object to Credo's Governance Platform

    Parameters
    ----------
    model_id : string
        Identifier for Model on Credo AI Governance Platform
    model_record : Record
        Model Record object, see credo.integration.MutliRecord
    """
    end_point = get_end_point(f"models/{model_id}/relationships/metrics")
    return submit_request('patch', end_point, data=model_record.jsonify(), headers={"content-type": "application/vnd.api+json"})


def post_figure(model_id, figure_record):
    """Send a figure record object to Credo AI's Governance Platform

    Parameters
    ----------
    model_id : string
        Identifier for Model on Credo AI's Governance Platform
    figure record : Record
        Figure Record object, see credo.integration.FigureRecord
    """
    end_point = get_end_point(f"models/{model_id}/model_assets")
    return submit_request('post', end_point, data=figure_record.jsonify(), headers={"content-type": "application/vnd.api+json"})


def register_dataset(dataset_name):
    """Registers a dataset on Credo AI's Governance Platform

    Parameters
    ----------
    dataset_name : string
        Name for dataset on Credo AI's Governance Platform

    Returns
    --------
    dict : str
        Dictionary with Identifiers for dataset
        on Credo AI's Governance Platform
    """
    end_point = get_end_point(f"datasets")
    project = {"name": dataset_name, "$type": "string"}
    data = json.dumps(serialize(project))
    response = _register_artifact(data, end_point)
    return {'name': dataset_name, 'dataset_id': response['id']}


def register_model(model_name, model_project_id=None):
    """Registers a model  on Credo AI's Governance Platform

    Parameters
    ----------
    model_name : string
        Name for Model on Credo AI's Governance Platform
    model_project_id : string
        Identifier for Project on Credo AI's Governance Platform.
        If not provided, a Project will automatically be created
        with the name {model_name} project.

    Returns
    --------
    dict : str
        Dictionary with Identifiers for Model and Project
        on Credo AI's Governance Platform
    """
    if model_project_id is None:
        model_project_id = register_project(f'{model_name} project')[
            'model_project_id']
    end_point = get_end_point(f"models")
    model = {"name": model_name,
             "version": "1.0",
             "model_project_id": model_project_id,
             "$type": "string"}
    data = json.dumps(serialize(model))
    response = _register_artifact(data, end_point)
    return {'name': model_name, 'model_id': response['id'], 'model_project_id': model_project_id}


def register_project(project_name):
    """Registers a model project on Credo AI's Governance Platform

    Parameters
    ----------
    project_name : string
        Name for Project on Credo AI's Governance Platform

    Returns
    --------
    dict : str
        Dictionary with Identifiers for Project
        on Credo AI's Governance Platform
    """
    end_point = get_end_point(f"model_projects")
    project = {"name": project_name, "$type": "string"}
    data = json.dumps(serialize(project))
    response = _register_artifact(data, end_point)
    return {'name': project_name, 'model_project_id': response['id']}

<<<<<<< HEAD
def register_model_to_ai_solution(ai_solution_id, model_id):
    scope = get_technical_spec(ai_solution_id, version='draft')
    model_ids = scope['model_ids']
    if model_id not in model_ids:
        model_ids.append(model_id)
    else:
        return
    data = serialize({'model_ids': model_ids, 
                      'id': 'resource-id',
                      '$type': 'ai_solution_scopes'})
    end_point = get_end_point(f"ai_solutions/{ai_solution_id}/scopes/draft")
    submit_request('patch', end_point, data=json.dumps(data), headers={"content-type": "application/vnd.api+json"})
    
=======

>>>>>>> e4d869b2
def _register_artifact(data, end_point):
    try:
        response = submit_request('post', end_point, data=data,
                                  headers={"content-type": "application/vnd.api+json"})
    except requests.exceptions.HTTPError as err:
        if err.response.status_code == 422:
            raise IntegrationError(
                "Failed to register artifact. Ensure that the name is unique")
        else:
            raise
    return deserialize(response.json())


def _get_by_name(name, endpoint):
    end_point = get_end_point(endpoint)
    params = {"filter[name][value]": name,
              "filter[name][type]": "match"}
    returned = deserialize(submit_request(
        'get', end_point, params=params).json())
    if len(returned) == 1:
        return returned[0]
    return None<|MERGE_RESOLUTION|>--- conflicted
+++ resolved
@@ -7,10 +7,7 @@
 from dotenv import dotenv_values
 from json_api_doc import deserialize, serialize
 
-<<<<<<< HEAD
 CREDO_URL = "https://api.credo.ai"
-=======
->>>>>>> e4d869b2
 
 def read_config():
     config_file = os.path.join(os.path.expanduser('~'),
@@ -72,43 +69,29 @@
 
     Parameters
     ----------
-<<<<<<< HEAD
-    ai_solution_id : string
-        identifier for AI solution on Credo AI Governance Platform
+    use_case_id : string
+        identifier for Use Case on Credo AI Governance Platform
     version : str
         "latest", for latest published spec, or "draft". If "latest"
         cannot be found, will look for a draft.
-=======
-    use_case_id : string
-        identifier for Use Case on Credo AI Governance Platform
-
->>>>>>> e4d869b2
+
     Returns
     -------
     dict
         The spec for the Use Case
     """
-<<<<<<< HEAD
-    base_end_point = get_end_point(f"ai_solutions/{ai_solution_id}/scopes")
-=======
-    end_point = get_end_point(f"use_cases/{use_case_id}/scopes")
->>>>>>> e4d869b2
+    base_end_point = get_end_point(f"ai_solutions/{use_case_id}/scopes")
     if version is not None:
         end_point = os.path.join(base_end_point, version)
     try:
         return deserialize(submit_request('get', end_point).json())
     except requests.exceptions.HTTPError:
-<<<<<<< HEAD
         try: 
             end_point = os.path.join(base_end_point, 'draft')
             return deserialize(submit_request('get', end_point).json())
         except requests.exceptions.HTTPError:
-            raise IntegrationError("Failed to download technical spec. Check that your AI solution ID exists")
-=======
-        raise IntegrationError(
-            "Failed to download technical spec. Check that your Use Case ID exists")
-
->>>>>>> e4d869b2
+            raise IntegrationError("Failed to download technical spec. Check that your Use Case ID exists")
+
 
 def get_survey_results(use_case_id, survey_key='FAIR'):
     survey_end_point = get_end_point(f"use_cases/{use_case_id}/surveys")
@@ -271,9 +254,8 @@
     response = _register_artifact(data, end_point)
     return {'name': project_name, 'model_project_id': response['id']}
 
-<<<<<<< HEAD
-def register_model_to_ai_solution(ai_solution_id, model_id):
-    scope = get_technical_spec(ai_solution_id, version='draft')
+def register_model_to_use_case(use_case_id, model_id):
+    scope = get_technical_spec(use_case_id, version='draft')
     model_ids = scope['model_ids']
     if model_id not in model_ids:
         model_ids.append(model_id)
@@ -282,12 +264,10 @@
     data = serialize({'model_ids': model_ids, 
                       'id': 'resource-id',
                       '$type': 'ai_solution_scopes'})
-    end_point = get_end_point(f"ai_solutions/{ai_solution_id}/scopes/draft")
+    end_point = get_end_point(f"ai_solutions/{use_case_id}/scopes/draft")
     submit_request('patch', end_point, data=json.dumps(data), headers={"content-type": "application/vnd.api+json"})
     
-=======
-
->>>>>>> e4d869b2
+
 def _register_artifact(data, end_point):
     try:
         response = submit_request('post', end_point, data=data,
