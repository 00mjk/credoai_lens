--- conflicted
+++ resolved
@@ -1,16 +1,8 @@
-<<<<<<< HEAD
-import re
 import uuid
+from copy import deepcopy
 from inspect import isclass
-from tabnanny import check
 from typing import Dict, List, Optional, Union
 
-=======
-from typing import Dict, List, Optional, Union
-import uuid
-from inspect import isclass
-from copy import deepcopy
->>>>>>> d917bc8f
 from credoai.artifacts import Data, Model
 from credoai.evaluators.evaluator import Evaluator
 from credoai.governance import Governance
@@ -151,8 +143,152 @@
             )
         return self
 
-<<<<<<< HEAD
-=======
+    @log_command
+    def remove(self, id: str):
+        """
+        Remove a step from the pipeline based on the id.
+
+        Parameters
+        ----------
+        id : str
+            Id of the step to remove
+        """
+        # Find position
+        del self.pipeline[id]
+        return self
+
+    @log_command
+    def run(self):
+        """
+        Run the main loop across all the pipeline steps.
+        """
+        if len(self.pipeline) == 0:
+            self.logger.info("Empty pipeline: proceeding with defaults:")
+            all_evaluators = build_list_of_evaluators()
+            self._generate_pipeline(all_evaluators)
+        # Can  pass pipeline directly
+        for step, details in self.pipeline.items():
+            self.logger.info(f"Running evaluation for step: {step}")
+            details["evaluator"].evaluate()
+            # Populate pipeline results
+            self.pipeline_results.append(
+                {"id": step, "results": details["evaluator"].results}
+            )
+        return self
+
+    def send_to_governance(self, overwrite_governance=False):
+        """
+        Parameters
+        ---------
+        overwrite_governance : bool
+            When adding evidence to a Governance object, whether to overwrite existing
+            evidence or not, default False.
+        """
+        evidence = self.get_evidence()
+        if self.gov:
+            if overwrite_governance:
+                self.gov.set_evidence(evidence)
+            else:
+                self.gov.add_evidence(evidence)
+        else:
+            raise ValidationError(
+                "No governance object exists to update. Either set"
+                " update_governance to False or call lens.set_governance"
+                " to add a governance object."
+            )
+        return self
+
+    def get_evidence(self):
+        """
+        Converts evaluator results to evidence for the platform from the pipeline results.
+
+        Return
+        ------
+        List of Evidence
+        """
+        all_results = flatten_list([x["results"] for x in self.pipeline_results])
+        evidences = []
+        for result in all_results:
+            evidences += result.to_evidence()
+        return evidences
+
+    def get_results(self) -> Dict:
+        """
+        Extract results from the pipeline output.
+
+        Returns
+        -------
+        Dict
+            The format of the dictionary is Pipeline step id: results
+        """
+        res = {x["id"]: [i.df for i in x["results"]] for x in self.pipeline_results}
+        return res
+
+    def get_command_list(self):
+        return print("\n".join(self.command_list))
+
+    def get_evaluators(self):
+        return [i["evaluator"] for i in self.pipeline.values()]
+
+    def push(self):
+        """
+        Placeholder!
+        1. Convert internal evidence to platform evidence (unless this is already part of
+        each specific evaluator)
+        2. Push to platform, main code to do that should be in the governance folder
+        """
+        pass
+
+    def pull(self):
+        """
+        Placeholder!
+        1. Gets the assessment plan from the platform.
+        """
+        pass
+
+    def set_governance(self, governance: Governance):
+        self.gov = governance
+
+    def _add(
+        self,
+        evaluator: Evaluator,
+        id: Optional[str],
+        metadata: Optional[dict],
+        evaluator_arguments: dict,
+    ):
+        """
+        Add a specific step while handling errors.
+
+        Parameters
+        ----------
+        evaluator : Evaluator
+            Instantiated evaluator
+        id : str
+            Step identifier
+        evaluator_arguments : dict
+            Arguments needed for the specific evaluator
+        metadata : dict, optional
+            Any Metadata to associate to the evaluator, by default None
+        """
+        if id is None:
+            id = f"{evaluator.name}_{str(uuid.uuid4())[0:6]}"
+
+        ## Attempt pipe addition
+
+        self.pipeline[id] = {
+            "evaluator": evaluator(**evaluator_arguments),
+            "meta": metadata,
+        }
+
+        # Create logging message
+        logger_message = f"Evaluator {evaluator.name} added to pipeline. "
+        if metadata is not None:
+            if "dataset" in metadata:
+                logger_message += f"Dataset used: {metadata['dataset']}. "
+            if "sensitive_feature" in metadata:
+                logger_message += f"Sensitive feature: {metadata['sensitive_feature']}"
+        self.logger.info(logger_message)
+
     def _cycle_add_through_ds_feat(
         self,
         evaluator,
@@ -180,220 +316,6 @@
                 )
         return self
 
-    def _add(
-        self,
-        evaluator: Evaluator,
-        id: Optional[str],
-        metadata: Optional[dict],
-        evaluator_arguments: dict,
-    ):
-        """
-        Add a specific step while handling errors.
-
-        Parameters
-        ----------
-        evaluator : Evaluator
-            Instantiated evaluator
-        id : str
-            Step identifier
-        evaluator_arguments : dict
-            Arguments needed for the specific evaluator
-        metadata : dict, optional
-            Any Metadata to associate to the evaluator, by default None
-        """
-        if id is None:
-            id = f"{evaluator.name}_{str(uuid.uuid4())[0:6]}"
-
-        ## Attempt pipe addition
-
-        self.pipeline[id] = {
-            "evaluator": evaluator(**evaluator_arguments),
-            "meta": metadata,
-        }
-
-        # Create logging message
-        logger_message = f"Evaluator {evaluator.name} added to pipeline. "
-        if metadata is not None:
-            if "dataset" in metadata:
-                logger_message += f"Dataset used: {metadata['dataset']}. "
-            if "sensitive_feature" in metadata:
-                logger_message += f"Sensitive feature: {metadata['sensitive_feature']}"
-        self.logger.info(logger_message)
-
->>>>>>> d917bc8f
-    @log_command
-    def remove(self, id: str):
-        """
-        Remove a step from the pipeline based on the id.
-
-        Parameters
-        ----------
-        id : str
-            Id of the step to remove
-        """
-        # Find position
-        del self.pipeline[id]
-        return self
-
-    @log_command
-    def run(self):
-        """
-        Run the main loop across all the pipeline steps.
-        """
-        if len(self.pipeline) == 0:
-            self.logger.info("Empty pipeline: proceeding with defaults:")
-            all_evaluators = build_list_of_evaluators()
-            self._generate_pipeline(all_evaluators)
-        # Can  pass pipeline directly
-        for step, details in self.pipeline.items():
-            self.logger.info(f"Running evaluation for step: {step}")
-            details["evaluator"].evaluate()
-            # Populate pipeline results
-            self.pipeline_results.append(
-                {"id": step, "results": details["evaluator"].results}
-            )
-        return self
-
-    def send_to_governance(self, overwrite_governance=False):
-        """
-        Parameters
-        ---------
-        overwrite_governance : bool
-            When adding evidence to a Governance object, whether to overwrite existing
-            evidence or not, default False.
-        """
-        evidence = self.get_evidence()
-        if self.gov:
-            if overwrite_governance:
-                self.gov.set_evidence(evidence)
-            else:
-                self.gov.add_evidence(evidence)
-        else:
-            raise ValidationError(
-                "No governance object exists to update. Either set"
-                " update_governance to False or call lens.set_governance"
-                " to add a governance object."
-            )
-        return self
-
-    def get_evidence(self):
-        """
-        Converts evaluator results to evidence for the platform from the pipeline results.
-
-        Return
-        ------
-        List of Evidence
-        """
-        all_results = flatten_list([x["results"] for x in self.pipeline_results])
-        evidences = []
-        for result in all_results:
-            evidences += result.to_evidence()
-        return evidences
-
-    def get_results(self) -> Dict:
-        """
-        Extract results from the pipeline output.
-
-        Returns
-        -------
-        Dict
-            The format of the dictionary is Pipeline step id: results
-        """
-        res = {x["id"]: [i.df for i in x["results"]] for x in self.pipeline_results}
-        return res
-
-    def get_command_list(self):
-        return print("\n".join(self.command_list))
-
-    def get_evaluators(self):
-        return [i["evaluator"] for i in self.pipeline.values()]
-
-    def push(self):
-        """
-        Placeholder!
-        1. Convert internal evidence to platform evidence (unless this is already part of
-        each specific evaluator)
-        2. Push to platform, main code to do that should be in the governance folder
-        """
-        pass
-
-    def pull(self):
-        """
-        Placeholder!
-        1. Gets the assessment plan from the platform.
-        """
-        pass
-
-    def set_governance(self, governance: Governance):
-        self.gov = governance
-
-    def _add(
-        self,
-        evaluator: Evaluator,
-        id: Optional[str],
-        metadata: Optional[dict],
-        evaluator_arguments: dict,
-    ):
-        """
-        Add a specific step while handling errors.
-
-        Parameters
-        ----------
-        evaluator : Evaluator
-            Instantiated evaluator
-        id : str
-            Step identifier
-        evaluator_arguments : dict
-            Arguments needed for the specific evaluator
-        metadata : dict, optional
-            Any Metadata to associate to the evaluator, by default None
-        """
-        if id is None:
-            id = f"{evaluator.name}_{str(uuid.uuid4())[0:6]}"
-
-        ## Attempt pipe addition
-
-        self.pipeline[id] = {
-            "evaluator": evaluator(**evaluator_arguments),
-            "meta": metadata,
-        }
-
-        # Create logging message
-        logger_message = f"Evaluator {evaluator.name} added to pipeline. "
-        if metadata is not None:
-            if "dataset" in metadata:
-                logger_message += f"Dataset used: {metadata['dataset']}. "
-            if "sensitive_feature" in metadata:
-                logger_message += f"Sensitive feature: {metadata['sensitive_feature']}"
-        self.logger.info(logger_message)
-
-    def _cycle_add_through_ds_feat(
-        self,
-        evaluator,
-        id,
-        check_sens_feat,
-        check_data,
-        evaluator_arguments,
-        features_to_eval,
-    ):
-        for feat in features_to_eval:
-            if check_data:
-                available_datasets = [
-                    n for n, a in vars(self).items() if "data" in n if a
-                ]
-                for dataset in available_datasets:
-                    labels = {"sensitive_feature": feat} if check_sens_feat else {}
-                    labels["dataset"] = dataset
-                    evaluator_arguments["data"] = vars(self)[dataset]
-                    self.change_sens_feat_view(evaluator_arguments, feat)
-                    self._add(evaluator, id, labels, evaluator_arguments)
-            else:
-                self.change_sens_feat_view(evaluator_arguments, feat)
-                self._add(
-                    evaluator, id, {"sensitive_feature": feat}, evaluator_arguments
-                )
-        return self
-
     def _generate_pipeline(self, pipeline):
         """
         Populates the pipeline starting from a list of steps.
