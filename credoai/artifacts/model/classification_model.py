"""Model artifact wrapping any classification model"""
from .base_model import Model
<<<<<<< HEAD

from credoai.utils import global_logger
from credoai.utils.model_utils import validate_sklearn_like, validate_keras_clf

import numpy as np


PREDICT_PROBA_FRAMEWORKS = ["sklearn", "xgboost"]
MLP_FRAMEWORKS = ["keras"]

FRAMEWORK_VALIDATION_FUNCTIONS = {
    "sklearn": validate_sklearn_like,
    "xgboost": validate_sklearn_like,
    "keras": validate_keras_clf,
    # check on tensorflow generic, given validation strictness
}
=======
from .constants_model import SKLEARN_LIKE_FRAMEWORKS
>>>>>>> 7f493587


class ClassificationModel(Model):
    """Class wrapper around classification model to be assessed

    ClassificationModel serves as an adapter between arbitrary binary or multi-class
    classification models and the evaluations in Lens. Evaluations depend on
    ClassificationModel instantiating `predict` and (optionally) `predict_proba`

    Parameters
    ----------
    name : str
        Label of the model
    model_like : model_like
        A binary or multi-class classification model or pipeline. It must have a
            `predict` function that returns an array containing model outputs for each sample.
            It can also optionally have a `predict_proba` function that returns array containing
            the class label probabilities for each sample.
            If the supplied model_like is from the sklearn or xgboost framework, `predict` is assumed
            to return a column vector with a single value for each sample (i.e. thresholded predictions).
            If the supplied model_like is from the Keras framework, `predict` is assumed to return a matrix with
            probability values (i.e., with softmax applied; without argmax) similar to sklearn.predict_proba.
    """

    def __init__(self, name: str, model_like=None, tags=None):
        super().__init__(
            "CLASSIFICATION",
            ["predict", "predict_proba"],
            ["predict"],
            # TODO this will not work once we incorporate PyTorch
            # PyTorch allows callables and Module.forward()
            # predict not required
            name,
            model_like,
            tags,
        )

<<<<<<< HEAD
    def _validate_framework(self):
        try:
            FRAMEWORK_VALIDATION_FUNCTIONS[self.model_info["framework"]](
                self.model_like, self.model_info
            )
        except:
            message = "Provided model is from unsupported framework. "
            message += (
                "Lens behavior with unsupported modeling frameworks is undefined."
            )
            global_logger.warning(message)

    def _update_functionality(self):
        """Conditionally updates functionality based on framework"""
        # This needs to remain a big if-statement for now if we're going to keep
        # all classifiers in one class since we're making direct assignments to the class object
        if self.model_info["framework"] in PREDICT_PROBA_FRAMEWORKS:
=======
    def __post_init__(self):
        """Conditionally updates functionality based on framework"""
        if self.model_info["framework"] in SKLEARN_LIKE_FRAMEWORKS:
>>>>>>> 7f493587
            func = getattr(self, "predict_proba", None)
            if len(self.model_like.classes_) == 2:
                self.type = "BINARY_CLASSIFICATION"
                # if binary, replace probability array with one-dimensional vector
                if func:
                    self.__dict__["predict_proba"] = lambda x: func(x)[:, 1]
            else:
                self.type = "MULTICLASS_CLASSIFICATION"

        elif self.model_info["framework"] in MLP_FRAMEWORKS:
            # TODO change this to '__call__' when adding in general TF and PyTorch
            pred_func = getattr(self, "predict", None)
            if pred_func:
                self.__dict__["predict"] = lambda x: np.argmax(pred_func(x), axis=1)
                if self.model_like.layers[-1].output_shape == (None, 2):
                    self.__dict__["predict_proba"] = lambda x: pred_func(x)[:, 1]
                elif (
                    len(self.model_like.layers[-1].output_shape) == 2
                    and self.model_like.layers[-1].output_shape[1] > 2
                ):
                    self.__dict__["predict_proba"] = lambda x: pred_func(x)
                else:
                    pass
                    # predict_proba is not valid


class DummyClassifier:
    """Class wrapper around classification model predictions

    This class can be used when a classification model is not available but its outputs are.
        The output include the array containing the predicted class labels and/or the array
        containing the class labels probabilities.
        Wrap the outputs with this class into a dummy classifier and pass it as
        the model to `ClassificationModel`.

    Parameters
    ----------
    predict_output : array
        Array containing the output of a model's "predict" method
    predict_proba_output : array
        Array containing the output of a model's "predict_proba" method
    """

    def __init__(
        self, name: str, predict_output=None, predict_proba_output=None, tags=None
    ):
        self.predict_output = predict_output
        self.predict_proba_output = predict_proba_output
        self.name = name
        self.tags = tags

    def predict(self, X=None):
        return self.predict_output

    def predict_proba(self, X=None):
        return self.predict_proba_output<|MERGE_RESOLUTION|>--- conflicted
+++ resolved
@@ -1,14 +1,13 @@
 """Model artifact wrapping any classification model"""
 from .base_model import Model
-<<<<<<< HEAD
 
 from credoai.utils import global_logger
 from credoai.utils.model_utils import validate_sklearn_like, validate_keras_clf
 
 import numpy as np
 
+from .constants_model import SKLEARN_LIKE_FRAMEWORKS
 
-PREDICT_PROBA_FRAMEWORKS = ["sklearn", "xgboost"]
 MLP_FRAMEWORKS = ["keras"]
 
 FRAMEWORK_VALIDATION_FUNCTIONS = {
@@ -17,9 +16,6 @@
     "keras": validate_keras_clf,
     # check on tensorflow generic, given validation strictness
 }
-=======
-from .constants_model import SKLEARN_LIKE_FRAMEWORKS
->>>>>>> 7f493587
 
 
 class ClassificationModel(Model):
@@ -57,7 +53,6 @@
             tags,
         )
 
-<<<<<<< HEAD
     def _validate_framework(self):
         try:
             FRAMEWORK_VALIDATION_FUNCTIONS[self.model_info["framework"]](
@@ -70,16 +65,11 @@
             )
             global_logger.warning(message)
 
-    def _update_functionality(self):
+    def __post_init__(self):
         """Conditionally updates functionality based on framework"""
         # This needs to remain a big if-statement for now if we're going to keep
         # all classifiers in one class since we're making direct assignments to the class object
-        if self.model_info["framework"] in PREDICT_PROBA_FRAMEWORKS:
-=======
-    def __post_init__(self):
-        """Conditionally updates functionality based on framework"""
         if self.model_info["framework"] in SKLEARN_LIKE_FRAMEWORKS:
->>>>>>> 7f493587
             func = getattr(self, "predict_proba", None)
             if len(self.model_like.classes_) == 2:
                 self.type = "BINARY_CLASSIFICATION"
