import matplotlib.pyplot as plt
import matplotlib.ticker as mtick
import pandas as pd
import seaborn as sns

from credoai.reporting.credo_reporter import CredoReporter
from credoai.reporting import plot_utils


class DatasetModuleReporter(CredoReporter):
    def __init__(self, assessment, size=5):
        super().__init__(assessment)
        self.size = size

    def create_report(self, filename=None):
        """Creates a fairness report for dataset assessment
        Parameters
        ----------
        filename : string, optional
            If given, the location where the generated pdf report will be saved, by default Non
        Returns
        -------
        array of figures
        """
        # Generate data balance charts
        self._plot_balance_metrics()

        # Generate group difference charts
        self._plot_group_diff()

        # Generate mutual information charts
        self._plot_mutual_information()

<<<<<<< HEAD
        # Generate overall proxy score plot
        self._plot_sensitive_feature_prediction_score()

=======
        # display
        plt.show()
>>>>>>> c4306ff0
        # Save to pdf if requested
        if filename:
            self.export_report(filename)

        return self.figs

    def _plot_balance_metrics(self):
        """Generates data balance charts including:
        - Data balance across sensitive feature subgroups
        - Data balance across sensitive feature subgroups and label values
        - Demographic parity metrics for different preferred label value possibilities
        """
<<<<<<< HEAD
        fig, axs = plt.subplots(nrows=3, figsize=(8, 8), dpi=150)
        results_all = self.module.get_results()

        # Generate sample balance barplots
        results = results_all["balance_metrics"]["sample_balance"]
        df = pd.DataFrame(results)
        sensitive_feature_name = results_all["meta_data"]["sensitive_feature_key"]

        ax = sns.barplot(
            x="count",
            y=sensitive_feature_name,
            data=df,
            palette=plot_utils.credo_diverging_palette(1),
            alpha=1,
            ax=axs[0],
        )
        fig.patch.set_facecolor("white")
        sns.despine()
        ax.set_title("Data balance across " + sensitive_feature_name + " subgroups")
        ax.set_xlabel("Number of data samples")
        ax.set_ylabel("")

        # Generate label balance barplots
        results = results_all["balance_metrics"]["label_balance"]
        df = pd.DataFrame(results)
        label_name = results_all["meta_data"]["label_key"]

        num_classes = df[label_name].nunique()
        ax = sns.barplot(
            x="count",
            y=sensitive_feature_name,
            hue=label_name,
            data=df,
            palette=plot_utils.credo_diverging_palette(num_classes),
            alpha=1,
            ax=axs[1],
        )
        fig.patch.set_facecolor("white")
        sns.despine()
        ax.set_title(
            "Data balance across "
            + sensitive_feature_name
            + " subgroups and label values"
        )
        ax.set_xlabel("Number of data samples")
        ax.set_ylabel("")
        ax.legend(
            bbox_to_anchor=(0.5, -0.3),
            loc="upper center",
            frameon=False,
            ncol=num_classes,
        )
        ax.legend_.set_title(label_name)

        # Generate parity metrics barplots
        results = results_all["balance_metrics"]["metrics"]

        lst = []
        for k, v in results.items():
            temp = pd.DataFrame(v)
            temp["metric"] = k.replace("_", " ")
            lst.append(temp)

        df = pd.concat(lst)

        ax = sns.barplot(
            x="value",
            y="metric",
            hue=label_name,
            data=df,
            palette=plot_utils.credo_diverging_palette(num_classes),
            alpha=1,
            ax=axs[2],
        )
        fig.patch.set_facecolor("white")
        sns.despine()
        plt.title("Parity metrics for different preferred label value possibilities")
        plt.xlabel("")
        plt.ylabel("")
        plt.legend(
            bbox_to_anchor=(0.5, -0.2),
            loc="upper center",
            frameon=False,
            ncol=num_classes,
        )
        ax.legend_.set_title(label_name)

        plt.tight_layout()

        self.figs.append(fig)
=======
        with plot_utils.get_style(figsize=self.size, rc={'font.size': self.size*1.5}):
            f, axes = plt.subplots(nrows=3)
            plt.subplots_adjust(hspace=1.8)
            results_all = self.module.get_results()

            # Generate sample balance barplots
            results = results_all["sample_balance"]
            df = pd.DataFrame(results)
            sensitive_feature_name = list(df.drop(["count", "percentage"], axis=1).columns)[
                0
            ]
            ax = sns.barplot(
                x="count",
                y=sensitive_feature_name,
                data=df,
                palette=plot_utils.credo_diverging_palette(1),
                ax=axes[0],
            )
            f.patch.set_facecolor("white")
            sns.despine()
            ax.set_title("Data balance across " + sensitive_feature_name + " subgroups")
            ax.set_xlabel("Number of data samples")
            ax.set_ylabel("")

            # Generate label balance barplots
            results = results_all["label_balance"]
            df = pd.DataFrame(results)
            label_name = list(df.drop([sensitive_feature_name, "count"], axis=1).columns)[0]

            num_classes = df[label_name].nunique()
            ax = sns.barplot(
                x="count",
                y=sensitive_feature_name,
                hue=label_name,
                data=df,
                palette=plot_utils.credo_diverging_palette(num_classes),
                alpha=1,
                ax=axes[1],
            )
            f.patch.set_facecolor("white")
            sns.despine()
            ax.set_title(
                "Data balance across "
                + sensitive_feature_name
                + " subgroups and label values"
            )
            ax.set_xlabel("Number of data samples")
            ax.set_ylabel("")
            ax.get_legend().set_visible(False)

            # Generate parity metrics barplots
            metric_keys = ['demographic_parity_difference',
                        'demographic_parity_ratio']

            lst = []
            for metric in metric_keys:
                temp = pd.DataFrame(results_all[metric])
                temp["metric"] = metric.replace("_", " ")
                lst.append(temp)

            df = pd.concat(lst)
            ax = sns.barplot(
                x="value",
                y="metric",
                hue=label_name,
                data=df,
                palette=plot_utils.credo_diverging_palette(num_classes),
                ax=axes[2],
            )
            f.patch.set_facecolor("white")
            sns.despine()
            plt.title("Parity metrics for different preferred label value possibilities")
            plt.xlabel("Value")
            plt.ylabel("")
            plt.legend(
                bbox_to_anchor=(1.2, 0.5), 
                loc="center",
                frameon=False,
                ncol=num_classes,
                title=label_name
            )
            ax.legend_.set_title(label_name)
        self.figs.append(f)
>>>>>>> c4306ff0

    def _plot_group_diff(self):
        """Generates group difference barplots
        If sensitive feature has more than two subgroups, the group differences is plotted for the pair with maximum total absolute differences.
        """
        results_all = self.module.get_results()
<<<<<<< HEAD
        results = results_all["group_diffs"]
        abs_sum = -1
        for k, v in results.items():
            diffs = list(v.values())
            abs_sum_new = sum([abs(x) for x in diffs])
            if abs_sum_new > abs_sum:
                max_pair_key, max_pair_values = k, v
                abs_sum_new = abs_sum
        
        if max_pair_values:  # do not plot when group_diffs is empty, which happens when none of the features are numeric 
            df = pd.DataFrame(max_pair_values.items(), columns=["feature", "group difference"])
            fig = plt.figure(dpi=150)
            ax = sns.barplot(
                x="feature",
                y="group difference",
                data=df,
                palette=plot_utils.credo_diverging_palette(1),
                alpha=1,
                dodge=False,
            )
            fig.patch.set_facecolor("white")
            ax.axhline(0, color="k")
            sns.despine()
            ax.set_title("Group differences for " + max_pair_key)
            ax.set_xlabel("")
            ax.set_ylabel("Group difference")
            ax.xaxis.set_tick_params(rotation=90)

            self.figs.append(fig)
=======
        results = results_all["standardized_group_diffs"]
        with plot_utils.get_style(figsize=self.size, figure_ratio=0.7):
            f, axes = plt.subplots(nrows=len(results))
            if len(results) == 1:
                axes = [axes]
            for ax, (k, v) in zip(axes, results.items()):
                df = pd.DataFrame(v.items(), columns=["feature", "group difference"])
                sns.barplot(
                    x="feature",
                    y="group difference",
                    data=df,
                    palette=plot_utils.credo_diverging_palette(1),
                    alpha=1,
                    ax=ax,
                )
                f.patch.set_facecolor("white")
                ax.axhline(0, color="k")
                sns.despine()
                ax.set_title("Group differences for " + k + "\ncombination across features")
                ax.set_xlabel("")
                ax.set_ylabel("Group difference")
                ax.xaxis.set_tick_params(rotation=90)
        self.figs.append(f)
>>>>>>> c4306ff0

    def _plot_mutual_information(self):
        """Generates normalized mututal information between features and sensitive attribute"""
        results_all = self.module.get_results()
        results = results_all["normalized_mutual_information"]
        df = pd.DataFrame.from_dict(results, orient="index").reset_index()
        df = df.rename(
            columns={
                "index": "feature",
                "value": "mutual information",
                "feature_type": "feature type",
            }
        )
        df.sort_values(
            by=["feature type", "mutual information"],
            inplace=True,
            ascending=[True, False],
        )

        ref = df[df["feature type"].str.contains("reference")]
        df = df[~df["feature type"].str.contains("reference")]
        ref_name = ref.iloc[0]["feature"]
        ref_type = ref.iloc[0]["feature type"].split("_")[0]

<<<<<<< HEAD
        fig = plt.figure(dpi=150)
        num_types = 2
        ax = sns.barplot(
            x="feature",
            y="mutual information",
            hue="feature type",
            data=df,
            palette=plot_utils.credo_diverging_palette(num_types),
            alpha=1,
            dodge=False,
        )
        fig.patch.set_facecolor("white")
        ax.axhline(0, color="k")
        sns.despine()
        ax.set_title(
            "Normalized mututal information with " + ref_type + " feature " + ref_name
        )
        ax.set_xlabel("")
        ax.set_ylabel("Normalized mutual information")
        ax.set_ylim([0, 1])
        ax.xaxis.set_tick_params(rotation=90)
        ax.yaxis.set_major_formatter(mtick.PercentFormatter(1.0))

        self.figs.append(fig)

    def _plot_sensitive_feature_prediction_score(self):
        """Generates sensitive feature prediction ROC AUC score plot"""
        results_all = self.module.get_results()
        sensitive_feature_prediction_score = results_all["sensitive_feature_prediction_score"]
        sensitive_feature_name = results_all["meta_data"]["sensitive_feature_key"]
        fig = plt.figure(figsize=(5, 0.3), dpi=150)
        plt.axis('off')
        plt.text(0, 0.5, sensitive_feature_name + ' feature prediction ROC AUC score: ' + str(round(sensitive_feature_prediction_score, 3)))

        self.figs.append(fig)
=======
        with plot_utils.get_style(figsize=self.size, figure_ratio=0.7) as style:
            f, ax = plt.subplots()
            num_types = 2
            sns.barplot(
                x="feature",
                y="mutual information",
                hue="feature type",
                data=df,
                palette=plot_utils.credo_diverging_palette(num_types),
                alpha=1,
                dodge=False,
            )
            f.patch.set_facecolor("white")
            ax.axhline(0, color="k", lw=self.size/6)
            sns.despine()
            ax.set_title(
                "Normalized mututal information\n with " + ref_type + " feature " + ref_name
            )
            ax.set_xlabel("")
            ax.set_ylabel("Normalized mutual information")
            ax.set_ylim([0, 1])
            ax.xaxis.set_tick_params(rotation=90)
            ax.yaxis.set_major_formatter(mtick.PercentFormatter(1.0))
            ax.legend(loc='upper right')
        self.figs.append(f)
>>>>>>> c4306ff0
<|MERGE_RESOLUTION|>--- conflicted
+++ resolved
@@ -31,14 +31,8 @@
         # Generate mutual information charts
         self._plot_mutual_information()
 
-<<<<<<< HEAD
-        # Generate overall proxy score plot
-        self._plot_sensitive_feature_prediction_score()
-
-=======
         # display
         plt.show()
->>>>>>> c4306ff0
         # Save to pdf if requested
         if filename:
             self.export_report(filename)
@@ -51,98 +45,6 @@
         - Data balance across sensitive feature subgroups and label values
         - Demographic parity metrics for different preferred label value possibilities
         """
-<<<<<<< HEAD
-        fig, axs = plt.subplots(nrows=3, figsize=(8, 8), dpi=150)
-        results_all = self.module.get_results()
-
-        # Generate sample balance barplots
-        results = results_all["balance_metrics"]["sample_balance"]
-        df = pd.DataFrame(results)
-        sensitive_feature_name = results_all["meta_data"]["sensitive_feature_key"]
-
-        ax = sns.barplot(
-            x="count",
-            y=sensitive_feature_name,
-            data=df,
-            palette=plot_utils.credo_diverging_palette(1),
-            alpha=1,
-            ax=axs[0],
-        )
-        fig.patch.set_facecolor("white")
-        sns.despine()
-        ax.set_title("Data balance across " + sensitive_feature_name + " subgroups")
-        ax.set_xlabel("Number of data samples")
-        ax.set_ylabel("")
-
-        # Generate label balance barplots
-        results = results_all["balance_metrics"]["label_balance"]
-        df = pd.DataFrame(results)
-        label_name = results_all["meta_data"]["label_key"]
-
-        num_classes = df[label_name].nunique()
-        ax = sns.barplot(
-            x="count",
-            y=sensitive_feature_name,
-            hue=label_name,
-            data=df,
-            palette=plot_utils.credo_diverging_palette(num_classes),
-            alpha=1,
-            ax=axs[1],
-        )
-        fig.patch.set_facecolor("white")
-        sns.despine()
-        ax.set_title(
-            "Data balance across "
-            + sensitive_feature_name
-            + " subgroups and label values"
-        )
-        ax.set_xlabel("Number of data samples")
-        ax.set_ylabel("")
-        ax.legend(
-            bbox_to_anchor=(0.5, -0.3),
-            loc="upper center",
-            frameon=False,
-            ncol=num_classes,
-        )
-        ax.legend_.set_title(label_name)
-
-        # Generate parity metrics barplots
-        results = results_all["balance_metrics"]["metrics"]
-
-        lst = []
-        for k, v in results.items():
-            temp = pd.DataFrame(v)
-            temp["metric"] = k.replace("_", " ")
-            lst.append(temp)
-
-        df = pd.concat(lst)
-
-        ax = sns.barplot(
-            x="value",
-            y="metric",
-            hue=label_name,
-            data=df,
-            palette=plot_utils.credo_diverging_palette(num_classes),
-            alpha=1,
-            ax=axs[2],
-        )
-        fig.patch.set_facecolor("white")
-        sns.despine()
-        plt.title("Parity metrics for different preferred label value possibilities")
-        plt.xlabel("")
-        plt.ylabel("")
-        plt.legend(
-            bbox_to_anchor=(0.5, -0.2),
-            loc="upper center",
-            frameon=False,
-            ncol=num_classes,
-        )
-        ax.legend_.set_title(label_name)
-
-        plt.tight_layout()
-
-        self.figs.append(fig)
-=======
         with plot_utils.get_style(figsize=self.size, rc={'font.size': self.size*1.5}):
             f, axes = plt.subplots(nrows=3)
             plt.subplots_adjust(hspace=1.8)
@@ -226,44 +128,10 @@
             )
             ax.legend_.set_title(label_name)
         self.figs.append(f)
->>>>>>> c4306ff0
 
     def _plot_group_diff(self):
-        """Generates group difference barplots
-        If sensitive feature has more than two subgroups, the group differences is plotted for the pair with maximum total absolute differences.
-        """
+        """Generates group difference barplots"""
         results_all = self.module.get_results()
-<<<<<<< HEAD
-        results = results_all["group_diffs"]
-        abs_sum = -1
-        for k, v in results.items():
-            diffs = list(v.values())
-            abs_sum_new = sum([abs(x) for x in diffs])
-            if abs_sum_new > abs_sum:
-                max_pair_key, max_pair_values = k, v
-                abs_sum_new = abs_sum
-        
-        if max_pair_values:  # do not plot when group_diffs is empty, which happens when none of the features are numeric 
-            df = pd.DataFrame(max_pair_values.items(), columns=["feature", "group difference"])
-            fig = plt.figure(dpi=150)
-            ax = sns.barplot(
-                x="feature",
-                y="group difference",
-                data=df,
-                palette=plot_utils.credo_diverging_palette(1),
-                alpha=1,
-                dodge=False,
-            )
-            fig.patch.set_facecolor("white")
-            ax.axhline(0, color="k")
-            sns.despine()
-            ax.set_title("Group differences for " + max_pair_key)
-            ax.set_xlabel("")
-            ax.set_ylabel("Group difference")
-            ax.xaxis.set_tick_params(rotation=90)
-
-            self.figs.append(fig)
-=======
         results = results_all["standardized_group_diffs"]
         with plot_utils.get_style(figsize=self.size, figure_ratio=0.7):
             f, axes = plt.subplots(nrows=len(results))
@@ -287,7 +155,6 @@
                 ax.set_ylabel("Group difference")
                 ax.xaxis.set_tick_params(rotation=90)
         self.figs.append(f)
->>>>>>> c4306ff0
 
     def _plot_mutual_information(self):
         """Generates normalized mututal information between features and sensitive attribute"""
@@ -312,43 +179,6 @@
         ref_name = ref.iloc[0]["feature"]
         ref_type = ref.iloc[0]["feature type"].split("_")[0]
 
-<<<<<<< HEAD
-        fig = plt.figure(dpi=150)
-        num_types = 2
-        ax = sns.barplot(
-            x="feature",
-            y="mutual information",
-            hue="feature type",
-            data=df,
-            palette=plot_utils.credo_diverging_palette(num_types),
-            alpha=1,
-            dodge=False,
-        )
-        fig.patch.set_facecolor("white")
-        ax.axhline(0, color="k")
-        sns.despine()
-        ax.set_title(
-            "Normalized mututal information with " + ref_type + " feature " + ref_name
-        )
-        ax.set_xlabel("")
-        ax.set_ylabel("Normalized mutual information")
-        ax.set_ylim([0, 1])
-        ax.xaxis.set_tick_params(rotation=90)
-        ax.yaxis.set_major_formatter(mtick.PercentFormatter(1.0))
-
-        self.figs.append(fig)
-
-    def _plot_sensitive_feature_prediction_score(self):
-        """Generates sensitive feature prediction ROC AUC score plot"""
-        results_all = self.module.get_results()
-        sensitive_feature_prediction_score = results_all["sensitive_feature_prediction_score"]
-        sensitive_feature_name = results_all["meta_data"]["sensitive_feature_key"]
-        fig = plt.figure(figsize=(5, 0.3), dpi=150)
-        plt.axis('off')
-        plt.text(0, 0.5, sensitive_feature_name + ' feature prediction ROC AUC score: ' + str(round(sensitive_feature_prediction_score, 3)))
-
-        self.figs.append(fig)
-=======
         with plot_utils.get_style(figsize=self.size, figure_ratio=0.7) as style:
             f, ax = plt.subplots()
             num_types = 2
@@ -373,5 +203,4 @@
             ax.xaxis.set_tick_params(rotation=90)
             ax.yaxis.set_major_formatter(mtick.PercentFormatter(1.0))
             ax.legend(loc='upper right')
-        self.figs.append(f)
->>>>>>> c4306ff0
+        self.figs.append(f)