--- conflicted
+++ resolved
@@ -1,12 +1,7 @@
 from credoai.reporting.credo_reporter import CredoReporter
 from credoai.reporting.plot_utils import (credo_classification_palette, 
-<<<<<<< HEAD
                                           format_label, get_axis_size,
-                                          DEFAULT_STYLE)
-=======
-                                          format_metric, get_axis_size,
                                           DEFAULT_COLOR)
->>>>>>> cb219bc4
 from numpy import pi
 import matplotlib as mpl
 import matplotlib.pyplot as plt
