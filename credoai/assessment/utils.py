from dataclasses import dataclass

from absl import logging
from credoai.assessment import list_assessments

ASSESSMENTS = list_assessments()


def get_assessment_names():
    return {name: assessment_class().name for name, assessment_class in ASSESSMENTS}


def get_assessment_requirements():
    return {
        name: assessment_class().get_requirements()
        for name, assessment_class in ASSESSMENTS
    }


def get_usable_assessments(
<<<<<<< HEAD
        credo_model=None,
        credo_data=None,
        credo_training_data=None,
        candidate_assessments=None):
=======
    credo_model=None,
    credo_data=None,
    credo_training_data=None,
    candidate_assessments=None,
):
>>>>>>> 8ed81897
    """Selects usable assessments based on model and data capabilities

    Parameters
    ----------
    credo_model : CredoModel
    credo_data : CredoData
    candidate_assessments : list, optional
        list of assessments to use. If None, search over all
        possible assessments, by default None

    Returns
    -------
    dict
        dictionary of assessments, {name: assessment, ...}
    """
    if candidate_assessments is None:
        to_check = [a[1] for a in ASSESSMENTS]
    else:
        to_check = candidate_assessments
    assessments = {}
    for assessment_class in to_check:
        assessment = assessment_class()
        if assessment.check_requirements(credo_model, credo_data, credo_training_data):
            assessments[assessment.get_name()] = assessment
    return assessments


@dataclass
class AssessmentBunch:
    """
    Class to determine assessment eligibility and hold a collections of assessments
    """

    name: str
    model: "CredoModel"
    primary_dataset: "CredoData"
    secondary_dataset: "CredoData"
    assessments: list = None

    def set_usable_assessments(self, candidate_assessments):
        self.assessments = get_usable_assessments(
<<<<<<< HEAD
            self.model, self.primary_dataset,
            self.secondary_dataset, candidate_assessments)
=======
            self.model,
            self.primary_dataset,
            self.secondary_dataset,
            candidate_assessments,
        )
>>>>>>> 8ed81897
<|MERGE_RESOLUTION|>--- conflicted
+++ resolved
@@ -18,18 +18,11 @@
 
 
 def get_usable_assessments(
-<<<<<<< HEAD
-        credo_model=None,
-        credo_data=None,
-        credo_training_data=None,
-        candidate_assessments=None):
-=======
     credo_model=None,
     credo_data=None,
     credo_training_data=None,
     candidate_assessments=None,
 ):
->>>>>>> 8ed81897
     """Selects usable assessments based on model and data capabilities
 
     Parameters
@@ -71,13 +64,8 @@
 
     def set_usable_assessments(self, candidate_assessments):
         self.assessments = get_usable_assessments(
-<<<<<<< HEAD
-            self.model, self.primary_dataset,
-            self.secondary_dataset, candidate_assessments)
-=======
             self.model,
             self.primary_dataset,
             self.secondary_dataset,
             candidate_assessments,
-        )
->>>>>>> 8ed81897
+        )