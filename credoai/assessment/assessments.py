"""
Module containing all CredoAssessments
"""

import inspect
import sys

import credoai.modules as mod
import credoai.utils as cutils
import pandas as pd
from credoai.assessment.credo_assessment import (AssessmentRequirements,
                                                 CredoAssessment)
from credoai.data.utils import get_data_path
from credoai.modules.utils import init_sensitive_feature_module
from credoai.reporting import (BinaryClassificationReporter,
                               DatasetFairnessReporter, EquityReporter,
                               FairnessReporter, NLPGeneratorAnalyzerReporter,
                               RegressionReporter)
from credoai.reporting.dataset_profiling import DatasetProfilingReporter
from credoai.utils.model_utils import get_default_metrics
from sklearn.utils.multiclass import type_of_target

# *******************
# Model Assessments
# *******************


class FairnessAssessment(CredoAssessment):
    """Basic evaluation of the fairness of ML models

    Runs fairness analysis on models with well-defined
    objective functions. Examples include:

    * binary classification
    * regression
    * recommendation systems

    Modules:

    * credoai.modules.fairness_base

    Requirements
    ------------
    Requires that the CredoModel defines either `predict` or `predict_proba` (or both).
    - `predict` should return the model's predictions.
    - `predict_proba` should return probabilities associated with the predictions (like scikit-learn's `predict_proba`)
       Only applicable in classification scenarios.
    """

    def __init__(self):
        super().__init__(
            'Fairness',
            mod.FairnessModule,
            AssessmentRequirements(
                model_requirements=[('predict_proba', 'predict')],
                data_requirements=['X', 'y', 'sensitive_features']
            )
        )

    def init_module(self, *, model, data, metrics=None):
        """Initializes the assessment module

        Parameters
        ------------
        model : CredoModel
        data : CredoData
        metrics : List-like
            list of metric names as string or list of Metrics (credoai.metrics.Metric).
            Metric strings should in list returned by credoai.metrics.list_metrics.
            Note for performance parity metrics like 
            "false negative rate parity" just list "false negative rate". Parity metrics
            are calculated automatically if the performance metric is supplied

        Example
        ---------
        def build(self, ...):
            y_pred = CredoModel.predict(CredoData.X)
            y = CredoData.y
            self.initialized_module = self.module(y_pred, y)

        """
        super().init_module(model=model, data=data)
        try:
            y_pred = model.predict(data.X)
        except AttributeError:
            y_pred = None
        try:
            y_prob = model.predict_proba(data.X)
        except AttributeError:
            y_prob = None
        metrics = get_default_metrics(
            model.model) if metrics is None else metrics
        if metrics is None:
            raise cutils.ValidationError(
                "Metrics are not defined for 'Fairness' Assessment in the assessment plan")
        module = init_sensitive_feature_module(self.module, data.sensitive_features,
                                               metrics=metrics, y_true=data.y,
                                               y_pred=y_pred, y_prob=y_prob)
        self.initialized_module = module

    def init_reporter(self):
        for module in self.initialized_module.modules.values():
            if type_of_target(module.y_true) == 'binary':
                self.reporter = BinaryClassificationReporter(
                    self, module=module)
            elif type_of_target(module.y_true) == 'continuous':
                self.reporter = RegressionReporter(self, module=module)
            else:
                self.reporter = FairnessReporter(self, module=module)


class ModelEquityAssessment(CredoAssessment):
    """Evaluation of the equity of model outcomes
    """

    def __init__(self):
        super().__init__(
            'ModelEquity',
            mod.EquityModule,
            AssessmentRequirements(
                model_requirements=['predict'],
                data_requirements=['sensitive_features']
            )
        )

    def init_module(self, *, model, data, p_value=0.01):
        """Initializes the assessment module

        Parameters
        ------------
        model : CredoModel
        data : CredoData
        p_value : float
            The significance value to evaluate statistical tests. Optional, default 0.01
        """
        super().init_module(model=model, data=data)
<<<<<<< HEAD
        y = model.predict(data.X)
        module = init_sensitive_feature_module(self.module, data.sensitive_features,
                                               y=y, p_value=p_value)
=======
        y = pd.Series(model.predict(data.X))
        try:
            y.name = f'predict {data.y.name}'
        except:
            y.name = 'predicted outcome'

        module = self.module(
            data.sensitive_features,
            y,
            p_value=p_value)
>>>>>>> ee4ced7d
        self.initialized_module = module

    def init_reporter(self):
        self.reporter = EquityReporter(self)


class NLPEmbeddingBiasAssessment(CredoAssessment):
    """
    NLP Embedding-Bias Assessments

    Runs the NLPEmbeddingAnalyzer module.
    """

    def __init__(self):
        super().__init__(
            'NLPEmbeddingBias',
            mod.NLPEmbeddingAnalyzer,
            AssessmentRequirements(
                model_requirements=['embedding_fun'])
        )

    def init_module(self, model,
                    group_embeddings=None,
                    comparison_categories=None,
                    include_default=True):
        super().init_module(model=model)
        module = self.module(model.embedding_fun)
        if group_embeddings:
            module.set_group_embeddings(group_embeddings)
        if comparison_categories:
            module.set_comparison_categories(
                include_default, comparison_categories)
        self.initialized_module = module


class NLPGeneratorAssessment(CredoAssessment):
    """
    NLP Generator Assessment

    Runs the NLPGenerator module.

    Requirements
    ------------
    Requires that the CredoModel defines a "generator_fun"
    - `generator_fun` should take in text as input and return text. 
        See `credoai.utils.nlp_utils.gpt1_text_generator` as an example
    """

    def __init__(self):
        super().__init__(
            'NLPGenerator',
            mod.NLPGeneratorAnalyzer,
            AssessmentRequirements(
                model_requirements=['generator_fun'])
        )

    def init_module(self, *, model,
                    assessment_functions,
                    prompts='bold_religious_ideology',
                    comparison_models=None,
                    perspective_config=None):
        """ Initializes the assessment module

        Parameters
        ------------
        model : CredoModel
        assessment_functions : dict
            keys are names of the assessment functions and values could be custom callable assessment functions 
            or name of builtin assessment functions. 
            Current choices, all using Perspective API include:
                    'perspective_toxicity', 'perspective_severe_toxicity', 
                    'perspective_identify_attack', 'perspective_insult', 
                    'perspective_profanity', 'perspective_threat'
        prompts : str
            choices are builtin datasets, which include:
                'bold_gender', 'bold_political_ideology', 'bold_profession', 
                'bold_race', 'bold_religious_ideology' (Dhamala et al. 2021)
                'realtoxicityprompts_1000', 'realtoxicityprompts_challenging_20', 
                'realtoxicityprompts_challenging_100', 'realtoxicityprompts_challenging' (Gehman et al. 2020)
            or path of your own prompts csv file with columns 'group', 'subgroup', 'prompt'
        comparison_models : dict, optional
            Dictionary of other generator functions to use. Will assess these as well against
            the prompt dataset to use for comparison. If None, gpt2 will be used. To
            specify no comparison_models, supply the empty dictionary {}
        perspective_config : dict
            if Perspective API is to be used, this must be passed with the following:
                'api_key': your Perspective API key
                'rpm_limit': request per minute limit of your Perspective API account

        """
        super().init_module(model=model)
        # set up default assessments
        if assessment_functions is None:
            try:
                assessment_functions = cutils.nlp_utils.get_default_nlp_assessments()
            except AttributeError:
                raise cutils.InstallationError(
                    "To use default assessment functions requires installing credoai-lens[full]")

        # set up generation functions
        generation_functions = {model.name: model.generator_fun}
        # extract generation functions from comparisons
        if comparison_models is None:
            try:
                generation_functions['gpt2_comparison'] = \
                    cutils.nlp_utils.gpt2_text_generator
            except AttributeError:
                raise cutils.InstallationError(
                    "To use the default comparison model requires installing credoai-lens[full]")
        else:
            generation_functions.update(comparison_models)

        module = self.module(
            prompts,
            generation_functions,
            assessment_functions,
            perspective_config)

        self.initialized_module = module

    def init_reporter(self):
        self.reporter = NLPGeneratorAnalyzerReporter(self)


class PerformanceAssessment(CredoAssessment):
    """Basic evaluation of the performance of ML models

    Runs performance analysis on models with well-defined
    objective functions. Examples include:

    * binary classification
    * regression
    * recommendation systems

    Modules:

    * credoai.modules.fairness_base

    Requirements
    ------------
    Requires that the CredoModel defines either `predict` or `predict_proba` (or both).
    - `predict` should return the model's predictions.
    - `predict_proba` should return probabilities associated with the predictions (like scikit-learn's `predict_proba`)
       Only applicable in classification scenarios.
    """

    def __init__(self):
        super().__init__(
            'Performance',
            mod.PerformanceModule,
            AssessmentRequirements(
                model_requirements=[('predict_proba', 'predict')],
                data_requirements=['X', 'y']
            )
        )

    def init_module(self, *, model, data, metrics=None, ignore_sensitive=True):
        """Initializes the performance module

        Parameters
        ------------
        model : CredoModel, optional
        data : CredoData, optional
        metrics : List-like
            list of metric names as string or list of Metrics (credoai.metrics.Metric).
            Metric strings should in list returned by credoai.metrics.list_metrics.
            Note for performance parity metrics like 
            "false negative rate parity" just list "false negative rate". Parity metrics
            are calculated automatically if the performance metric is supplied
        ignore_sensitive : bool
            Whether to ignore the sensitive_feature of CredoData (thus preventing calculation
            of disaggregated performance). Generally used when Lens is also running 
            Fairness Assessment, which also calculates disaggregated performance.

        Example
        ---------
        def build(self, ...):
            y_pred = CredoModel.predict(CredoData.X)
            y = CredoData.y
            self.initialized_module = self.module(y_pred, y)

        """
        super().init_module(model=model, data=data)
        try:
            y_pred = model.predict(data.X)
        except AttributeError:
            y_pred = None
        try:
            y_prob = model.predict_proba(data.X)
        except AttributeError:
            y_prob = None

        metrics = get_default_metrics(
            model.model) if metrics is None else metrics
        if metrics is None:
            raise cutils.ValidationError(
                "Metrics are not defined for 'Performance' Assessment in the assessment plan")

        sensitive_features = None if ignore_sensitive else data.sensitive_features
        if sensitive_features is not None:
            module = init_sensitive_feature_module(self.module, data.sensitive_features,
                                                   metrics=metrics, y_true=data.y,
                                                   y_pred=y_pred, y_prob=y_prob)
        else:
            module = self.module(
                metrics,
                data.y,
                y_pred,
                y_prob,
                sensitive_features)
        self.initialized_module = module

    def init_reporter(self):
        try:
            modules = getattr(self.initialized_module, 'modules')
            for module in modules.values():
                if type_of_target(module.y_true) == 'binary':
                    self.reporter = BinaryClassificationReporter(
                        self, module=module)
        except AttributeError:
            if type_of_target(self.initialized_module.y_true) == 'binary':
                self.reporter = BinaryClassificationReporter(self)


class PrivacyAssessment(CredoAssessment):
    """Basic evaluation of the privacy of ML models

    Runs privacy analysis on models with well-defined
    objective functions. Examples include:

    * classification

    Supports models from  the following libraries:

    * Scikit-learn

    Modules:

    * credoai.modules.model_modules.privacy

    Requirements
    ------------
    Requires that the CredoModel defines is a Scikit-learn model
    """

    def __init__(self):
        super().__init__(
            'Privacy',
            mod.PrivacyModule,
            AssessmentRequirements(
                model_requirements=[('predict')],
                data_requirements=['X', 'y'],
                training_data_requirements=['X', 'y'],
                model_types=['CLASSIFIER'],
                target_types=['binary']
            )
        )

    def init_module(self, *, model, data, training_data):
        """Initializes the assessment module

        Transforms CredoModel and CredoData into the proper form
        to create a runnable assessment.

        See the lens_customization notebook for examples

        Parameters
        ------------
        model : CredoModel
        data : CredoData
        training_data: CredoData
        metrics : List-like
            list of metric names as string or list of Metrics (credoai.metrics.Metric).
            Metric strings should in list returned by credoai.metrics.list_metrics.
            Note for performance parity metrics like 
            "false negative rate parity" just list "false negative rate". Parity metrics
            are calculated automatically if the performance metric is supplied

        Example
        ---------
        def build(self, ...):
            y_pred = CredoModel.pred_fun(CredoData.X)
            y = CredoData.y
            self.initialized_module = self.module(model, data)

        """
        super().init_module(
            model=model,
            data=data,
            training_data=training_data
        )

        module = self.module(
            model,
            training_data.X,
            training_data.y,
            data.X,
            data.y
        )

        self.initialized_module = module


class SecurityAssessment(CredoAssessment):
    """Basic evaluation of the security of ML models

    Runs security analysis on models with well-defined
    objective functions. Examples include:

    * classification

    Supports models from  the following libraries:

    * Scikit-learn

    Modules:

    * credoai.modules.model_modules.security

    Requirements
    ------------
    Requires that the CredoModel defines is a Scikit-learn model
    """

    def __init__(self):
        super().__init__(
            'Security',
            mod.SecurityModule,
            AssessmentRequirements(
                model_requirements=[('predict')],
                data_requirements=['X', 'y'],
                training_data_requirements=['X', 'y'],
                model_types=['CLASSIFIER'],
                target_types=['binary']
            )
        )

    def init_module(self, *, model, data, training_data):
        """Initializes the assessment module

        Transforms CredoModel and CredoData into the proper form
        to create a runnable assessment.

        See the lens_customization notebook for examples

        Parameters
        ------------
        model : CredoModel
        data : CredoData
        training_data: CredoData

        """
        super().init_module(
            model=model,
            data=data,
            training_data=training_data
        )

        module = self.module(
            model,
            training_data.X,
            training_data.y,
            data.X,
            data.y
        )

        self.initialized_module = module

# *******************
# Dataset Assessments
# *******************


class DatasetEquityAssessment(CredoAssessment):
    """Evaluation of the equity of model outcomes
    """

    def __init__(self):
        super().__init__(
            'DatasetEquity',
            mod.EquityModule,
            AssessmentRequirements(
                data_requirements=['y', 'sensitive_features']
            )
        )

    def init_module(self, *, data, p_value=0.01):
        """Initializes the assessment module

        Parameters
        ------------
        model : CredoModel
        data : CredoData
        p_value : float
            The significance value to evaluate statistical tests. Optional, default 0.01
        """
        super().init_module(data=data)
        y = data.y
        module = init_sensitive_feature_module(self.module, data.sensitive_features,
                                               y=y, p_value=p_value)
        self.initialized_module = module

    def init_reporter(self):
        self.reporter = EquityReporter(self)


class DatasetFairnessAssessment(CredoAssessment):
    """
    Dataset Assessment

    Runs fairness assessment on a CredoDataset. This
    includes:

    * Distributional assessment of dataset
    * Proxy detection
    * Demographic Parity of outcomes

    Note: this assessment runs on the the scrubbed data (see CredoData.get_scrubbed_data).

    Modules:

    * credoai.modules.dataset_fairness

    """

    def __init__(self):
        super().__init__(
            'DatasetFairness',
            mod.DatasetFairness,
            AssessmentRequirements(
                data_requirements=['X', 'y', 'sensitive_features']
            )
        )

    def init_module(self, *, data):
        super().init_module(data=data)
        scrubbed_data = data.get_scrubbed_data()
        self.initialized_module = self.module(
            scrubbed_data['X'],
            scrubbed_data['y'],
            scrubbed_data['sensitive_features'],
            data.categorical_features_keys)

    def init_reporter(self):
        self.reporter = DatasetFairnessReporter(self)


class DatasetProfilingAssessment(CredoAssessment):
    """
    Dataset Profiling

    Generate profile reports 

    Modules
    -------
    * credoai.modules.dataset_profiling

    """

    def __init__(self):
        super().__init__(
            'DatasetProfiling',
            mod.DatasetProfiling,
            AssessmentRequirements(
                data_requirements=['X', 'y']
            )
        )

    def init_module(self, *, data):
        super().init_module(data=data)
        self.initialized_module = self.module(
            data.X,
            data.y)

    def init_reporter(self):
        self.reporter = DatasetProfilingReporter(self)


def list_assessments_exhaustive():
    """List all defined assessments"""
    return inspect.getmembers(sys.modules[__name__],
                              lambda member: inspect.isclass(member) and member.__module__ == __name__)


def list_assessments():
    """List subset of all defined assessments where the module is importable"""
    assessments = list_assessments_exhaustive()
    usable_assessments = []
    for assessment in assessments:
        try:
            _ = assessment[1]()
            usable_assessments.append(assessment)
        except AttributeError:
            pass
    return usable_assessments<|MERGE_RESOLUTION|>--- conflicted
+++ resolved
@@ -134,22 +134,14 @@
             The significance value to evaluate statistical tests. Optional, default 0.01
         """
         super().init_module(model=model, data=data)
-<<<<<<< HEAD
-        y = model.predict(data.X)
-        module = init_sensitive_feature_module(self.module, data.sensitive_features,
-                                               y=y, p_value=p_value)
-=======
         y = pd.Series(model.predict(data.X))
         try:
             y.name = f'predict {data.y.name}'
         except:
             y.name = 'predicted outcome'
 
-        module = self.module(
-            data.sensitive_features,
-            y,
-            p_value=p_value)
->>>>>>> ee4ced7d
+        module = init_sensitive_feature_module(self.module, data.sensitive_features,
+                                               y=y, p_value=p_value)
         self.initialized_module = module
 
     def init_reporter(self):
