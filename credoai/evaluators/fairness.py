import pandas as pd
from credoai.artifacts import TabularData
from credoai.evaluators import Evaluator
from credoai.evaluators.utils.fairlearn import setup_metric_frames
from credoai.evaluators.utils.validation import (
    check_artifact_for_nulls,
    check_data_instance,
    check_existence,
)
from credoai.evidence import MetricContainer
from credoai.modules.metric_constants import MODEL_METRIC_CATEGORIES
from credoai.modules.metrics import Metric, find_metrics
from credoai.utils import global_logger
from credoai.utils.common import NotRunError, ValidationError


class ModelFairness(Evaluator):
    """
    Fairness module for Credo AI. Handles any metric that can be
    calculated on a set of ground truth labels and predictions,
    e.g., binary classification, multiclass classification, regression.

    This module takes in a set of metrics  and provides functionality to:
    - calculate the metrics
    - create disaggregated metrics

    Parameters
    ----------
    metrics : List-like
        list of metric names as string or list of Metrics (credoai.metrics.Metric).
        Metric strings should in list returned by credoai.metrics.list_metrics.
        Note for performance parity metrics like
        "false negative rate parity" just list "false negative rate". Parity metrics
        are calculated automatically if the performance metric is supplied
    sensitive_features :  pandas.DataFrame
        The segmentation feature(s) which should be used to create subgroups to analyze.
    y_true : (List, pandas.Series, numpy.ndarray)
        The ground-truth labels (for classification) or target values (for regression).
    y_pred : (List, pandas.Series, numpy.ndarray)
        The predicted labels for classification
    y_prob : (List, pandas.Series, numpy.ndarray), optional
        The unthresholded predictions, confidence values or probabilities.
    method : str, optional
        How to compute the differences: "between_groups" or "to_overall".
        See fairlearn.metrics.MetricFrame.difference
        for details, by default 'between_groups'
    """

    def __init__(
        self,
        metrics=None,
        method="between_groups",
    ):
        self.metrics = metrics
        self.fairness_method = method
        self.fairness_metrics = None
        self.fairness_prob_metrics = None

    name = "Fairness"
    required_artifacts = {"model", "data", "sensitive_feature"}

    def _setup(self):
        self.sensitive_features = self.data.sensitive_feature.iloc[:, 0]
        self.y_true = self.data.y
        self.y_pred = self.model.predict(self.data.X)
        if hasattr(self.model, "predict_proba"):
            self.y_prob = self.model.predict_proba(self.data.X)
        else:
            self.y_prob = (None,)
        self.update_metrics(self.metrics)

    def evaluate(self):
        """
        Run fairness base module


        Returns
        -------
        self
        """
        self._prepare_results()
        return self

    def _prepare_results(self):
        fairness_results = self.get_fairness_results()
        fairness_results = pd.DataFrame(fairness_results).reset_index()
        fairness_results.rename({"metric_type": "type"}, axis=1, inplace=True)
        label = {"sensitive_feature": fairness_results.sensitive_feature.iloc[0]}
        self.results = [
            MetricContainer(
                fairness_results.drop("sensitive_feature", axis=1),
<<<<<<< HEAD
                **self.get_container_info(
                    labels={"sensitive_feature": self.sensitive_features.name}
                ),
=======
                **self.get_container_info(label),
>>>>>>> 115e2801
            )
        ]
        return self

    def update_metrics(self, metrics, replace=True):
        """replace metrics

        Parameters
        ----------
        metrics : List-like
            list of metric names as string or list of Metrics (credoai.metrics.Metric).
            Metric strings should in list returned by credoai.metrics.list_metrics.
            Note for performance parity metrics like
            "false negative rate parity" just list "false negative rate". Parity metrics
            are calculated automatically if the performance metric is supplied
        """
        if replace:
            self.metrics = metrics
        else:
            self.metrics += metrics
        (
            self.performance_metrics,
            self.prob_metrics,
            self.fairness_metrics,
            self.fairness_prob_metrics,
            self.failed_metrics,
        ) = self._process_metrics(self.metrics)
        self.metric_frames = setup_metric_frames(
            self.performance_metrics,
            self.prob_metrics,
            self.y_pred,
            self.y_prob,
            self.y_true,
            self.sensitive_features,
        )

    def get_fairness_results(self):
        """Return fairness and performance parity metrics

        Note, performance parity metrics are labeled with their
        related performance label, but are computed using
        fairlearn.metrics.MetricFrame.difference(method)

        Parameters
        ----------


        Returns
        -------
        pandas.DataFrame
            The returned fairness metrics
        """

        results = []
        for metric_name, metric in self.fairness_metrics.items():
            try:
                metric_value = metric.fun(
                    y_true=self.y_true,
                    y_pred=self.y_pred,
                    sensitive_features=self.sensitive_features,
                    method=self.fairness_method,
                )
            except Exception as e:
                global_logger.error(
                    f"A metric ({metric_name}) failed to run. "
                    "Are you sure it works with this kind of model and target?\n"
                )
                raise e
            results.append(
                {
                    "metric_type": metric_name,
                    "value": metric_value,
                    "sensitive_feature": self.sensitive_features.name,
                }
            )

        for metric_name, metric in self.fairness_prob_metrics.items():
            try:
                metric_value = metric.fun(
                    y_true=self.y_true,
                    y_prob=self.y_prob,
                    sensitive_features=self.sensitive_features,
                    method=self.fairness_method,
                )
            except Exception as e:
                global_logger.error(
                    f"A metric ({metric_name}) failed to run. Are you sure it works with this kind of model and target?"
                )
                raise e
            results.append(
                {
                    "metric_type": metric_name,
                    "value": metric_value,
                    "sensitive_feature": self.sensitive_features.name,
                }
            )

        results = pd.DataFrame.from_dict(results)

        # add parity results
        parity_results = pd.Series(dtype=float)
        parity_results = []
        for metric_frame in self.metric_frames.values():
            diffs = metric_frame.difference(method=self.fairness_method)
            diffs = pd.DataFrame({"metric_type": diffs.index, "value": diffs.values})
            diffs["sensitive_feature"] = self.sensitive_features.name
            parity_results.append(diffs)

        if parity_results:
            parity_results = pd.concat(parity_results)
            results = pd.concat([results, parity_results])
        results.set_index("metric_type", inplace=True)
        # add kind
        results["subtype"] = ["fairness"] * len(results)
        results.loc[results.index[-len(parity_results) :], "subtype"] = "parity"
        return results.sort_values(by="sensitive_feature")

    def _process_metrics(self, metrics):
        """Separates metrics

        Parameters
        ----------
        metrics : Union[List[Metirc, str]]
            list of metrics to use. These can be Metric objects (credoai.metric.metrics) or
            strings. If strings, they will be converted to Metric objects using find_metrics

        Returns
        -------
        Separate dictionaries and lists of metrics
        """
        # separate metrics
        failed_metrics = []
        performance_metrics = {}
        prob_metrics = {}
        fairness_metrics = {}
        fairness_prob_metrics = {}
        for metric in metrics:
            if isinstance(metric, str):
                metric_name = metric
                metric = find_metrics(metric, MODEL_METRIC_CATEGORIES)
                if len(metric) == 1:
                    metric = metric[0]
                elif len(metric) == 0:
                    raise Exception(
                        f"Returned no metrics when searching using the provided metric name <{metric_name}>. Expected to find one matching metric."
                    )
                else:
                    raise Exception(
                        f"Returned multiple metrics when searching using the provided metric name <{metric_name}>. Expected to find only one matching metric."
                    )
            else:
                metric_name = metric.name
            if not isinstance(metric, Metric):
                raise ValidationError("Metric is not of type credoai.metric.Metric")
            if metric.metric_category == "FAIRNESS":
                fairness_metrics[metric_name] = metric
            elif metric.metric_category in MODEL_METRIC_CATEGORIES:
                if metric.takes_prob:
                    prob_metrics[metric_name] = metric
                else:
                    performance_metrics[metric_name] = metric
            else:
                global_logger.warning(
                    f"{metric_name} failed to be used by FairnessModule"
                )
                failed_metrics.append(metric_name)

        return (
            performance_metrics,
            prob_metrics,
            fairness_metrics,
            fairness_prob_metrics,
            failed_metrics,
        )

    def _validate_arguments(self):
        check_existence(self.metrics, "metrics")
        check_data_instance(self.data, TabularData)
        check_existence(self.data.sensitive_features, "sensitive_features")
        check_artifact_for_nulls(self.data, "Data")<|MERGE_RESOLUTION|>--- conflicted
+++ resolved
@@ -2,11 +2,9 @@
 from credoai.artifacts import TabularData
 from credoai.evaluators import Evaluator
 from credoai.evaluators.utils.fairlearn import setup_metric_frames
-from credoai.evaluators.utils.validation import (
-    check_artifact_for_nulls,
-    check_data_instance,
-    check_existence,
-)
+from credoai.evaluators.utils.validation import (check_artifact_for_nulls,
+                                                 check_data_instance,
+                                                 check_existence)
 from credoai.evidence import MetricContainer
 from credoai.modules.metric_constants import MODEL_METRIC_CATEGORIES
 from credoai.modules.metrics import Metric, find_metrics
@@ -89,13 +87,9 @@
         self.results = [
             MetricContainer(
                 fairness_results.drop("sensitive_feature", axis=1),
-<<<<<<< HEAD
                 **self.get_container_info(
                     labels={"sensitive_feature": self.sensitive_features.name}
                 ),
-=======
-                **self.get_container_info(label),
->>>>>>> 115e2801
             )
         ]
         return self
