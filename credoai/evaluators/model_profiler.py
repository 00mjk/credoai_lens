import re
from typing import Optional

import numpy as np
from pandas import DataFrame, concat

from connect.evidence.lens_evidence import ModelProfilerContainer
<<<<<<< HEAD
from connect.evidence import TableContainer
from credoai.evaluators import Evaluator
from credoai.evaluators.utils.validation import check_existence
from credoai.utils import ValidationError, global_logger

=======
from pandas import DataFrame

from credoai.evaluators import Evaluator
from credoai.evaluators.utils.validation import check_existence
from credoai.utils import ValidationError, global_logger
>>>>>>> 5d841fbb

USER_INFO_TEMPLATE = {
    "developed_by": None,
    "shared_by": None,
    "model_type": None,
    "intended_use": None,
    "downstream_use": None,
    "out_of_scope_use": None,
    "language": None,
    "related_models": None,
    "license": None,
    "resources_for_more_info": None,
    "input_description": None,
    "output_description": None,
    "performance_evaluated_on": None,
    "limitations": None,
}

PROTECTED_KEYS = [
    "model_name",
    "python_model_type",
    "library",
    "model_library",
    "feature_names",
    "parameters",
    "data_sample",
]


class ModelProfiler(Evaluator):
    """
    Model profiling evaluator (Experimental)

    This evaluator builds a model card the purpose of which is to characterize
    a fitted model.

    The overall strategy is:

    1. Extract all potentially useful info from the model itself in an
       automatic fashion.
    2. Allow the user to personalize the model card freely.

    The method generate_template() provides a dictionary with several entries the
    user could be interested in filling up.

    Parameters
    ----------
    model_info : Optional[dict]
        Information provided by the user that cannot be inferred by
        the model itself. The dictionary con contain any number of elements,
        a template can be provided by running the generate_template() method.

        The only restrictions are checked in a validation step:

        1. Some keys are protected because they are used internally
        2. Only basic python types are accepted as values

    """

    required_artifacts = {"model", "assessment_data"}

    def __init__(self, model_info: Optional[dict] = None):
        super().__init__()
        self.usr_model_info = model_info
        if not self.usr_model_info:
            self.usr_model_info = {}
        self._validate_usr_model_info()
        self.logger = global_logger

    def _setup(self):
        self.model_name = self.model.name
        self.model_internal = self.model.model_like
        self.model_type = type(self.model_internal)

    def _validate_arguments(self):
        check_existence(self.model, "model")

    def evaluate(self):
        basic = self._get_basic_info()
        res = self._get_model_params()
        if "keras" in str(self.model_type):
            # Hack for keras demo, TODO: remove when merging to dev
            self.results = [
                TableContainer(
                    self._hack_results_into_table(res, basic),
                    **self.get_container_info(),
                )
            ]
            return self
        # Add user generated info
        self.usr_model_info = {k: v for k, v in self.usr_model_info.items() if v}
        # Get a sample of the data
        data_sample = self._get_dataset_sample()
        # Collate info
        res = {**basic, **res, **self.usr_model_info, **data_sample}
        # Format
        res, labels = self._add_entries_labeling(res)

        # Package into evidence
        self.results = [ModelProfilerContainer(res, **self.get_info(labels=labels))]
        return self

    @staticmethod
    def _hack_results_into_table(res, basic):
        basic = DataFrame(basic, index=[0]).T
        opt_info = DataFrame(res["parameters"]["optimizer_info"], index=[0])
        opt_info.columns = [f"optimizer.{x}" for x in opt_info.columns]
        opt_info = opt_info.T
        choose = ["total_parameters", "trainable_parameters"]
        chosen = DataFrame(
            {k: v for k, v in res["parameters"].items() if k in choose}, index=[0]
        ).T

        output = concat([basic, chosen, opt_info])
        output = output.reset_index()
        output.columns = ["parameters", "values"]
        output.name = "model profile"
        return output

    def _get_basic_info(self) -> dict:
        """
        Collect basic information directly from the model artifact.

        Returns
        -------
        dict
            Dictionary containing name, full class identifier
        """
        return {
            "model_name": self.model_name,
            "python_model_type": str(self.model_type).split("'")[1],
        }

    def _get_dataset_sample(self) -> dict:
        """
        If assessment data is available get a sample of it.
        """
        try:
            data_sample = {
                "data_sample": self.assessment_data.X.sample(
                    3, random_state=42
                ).to_dict(orient="list")
            }
            return data_sample

        except:
            message = "No data found -> a sample of the data won't be included in the model card"
            self.logger.info(message)
            return {}

    def _get_model_params(self) -> dict:
        """
        Select which parameter structure to utilize based on library/model used.

        Returns
        -------
        dict
            Dictionary of model info
        """
        if "sklearn" in str(self.model_type):
            return self._get_sklearn_model_params()
        if "keras" in str(self.model_type):
            return self._get_keras_model_params()
        self.logger.info(
            "Automatic model parameter inference not available for this model type."
        )
        return {}

    def _get_keras_model_params(self) -> dict:
        trainable_parameters = int(
            np.sum(
                [np.prod(v.get_shape()) for v in self.model_internal.trainable_weights]
            )
        )
        non_trainable_parameters = int(
            np.sum(
                [
                    np.prod(v.get_shape())
                    for v in self.model_internal.non_trainable_weights
                ]
            )
        )

        total_parameters = trainable_parameters + non_trainable_parameters

        opt_info = self.model_internal.optimizer.get_config()  # dict

        network_structure = DataFrame(
            [
                (
                    x.name,
                    re.sub(r"[^a-zA-Z]", "", str(type(x)).split(".")[-1]),
                    x.input_shape,
                    x.output_shape,
                    x.count_params(),
                )
                for x in self.model_internal.layers
            ],
            columns=["name", "layer_type", "input_shape", "output_shape", "parameters"],
        )

        return {
            "parameters": {
                "total_parameters": total_parameters,
                "trainable_parameters": trainable_parameters,
                "non_trainable_parameters": non_trainable_parameters,
                "network_architecture": network_structure,
                "optimizer_info": opt_info,
            }
        }

    def _get_sklearn_model_params(self) -> dict:
        """
        Get info from sklearn like models

        Returns
        -------
        dict
            Dictionary of info about the model
        """
        parameters = self.model_internal.get_params()
        model_library = self.model_type.__name__
        library = "sklearn"
        if hasattr(self.model_internal, "feature_names_in_"):
            feature_names = list(self.model_internal.feature_names_in_)
        else:
            feature_names = None
        return {
            "library": library,
            "model_library": model_library,
            "parameters": parameters,
            "feature_names": feature_names,
        }

    def _validate_usr_model_info(self):
        """
        Validate information that the user has inputted manually.

        Any key is valid unless it's already in use internally.

        """
        protected = [k for k in self.usr_model_info.keys() if k in PROTECTED_KEYS]
        if protected:
            message = f"Found {protected} in model_info.keys(), these keys are already in use. Please rename/remove them."
            raise ValidationError(message)

        accepted_formats = (list, int, float, dict, str)
        non_accepted = [
            k
            for k, v in self.usr_model_info.items()
            if not isinstance(v, accepted_formats) and v is not None
        ]
        if non_accepted:
            message = f"The items {non_accepted} in model info are not of types: (list, int, float, dict, str)"
            raise ValidationError(message)

    @staticmethod
    def _add_entries_labeling(results: dict) -> tuple:
        """
        Takes the combined entries and format + create label to distinguish
        user generated ones.

        Parameters
        ----------
        results : dict
            Dictionary of all the entries

        Returns
        -------
        tuple
            DataFrame, dict
        """
        res = DataFrame.from_dict(results, orient="index")
        res.columns = ["results"]
        labels = {"user_generated": list(res.index[~res.index.isin(PROTECTED_KEYS)])}
        return res, labels

    @staticmethod
    def generate_template() -> dict:
        """
        Passes a template for model related info that the user
        can populate and customize.

        Loosely based on:
        https://github.com/huggingface/huggingface_hub/blob/main/src/huggingface_hub/templates/modelcard_template.md#model-details
        https://modelcards.withgoogle.com/model-reports

        Returns
        -------
        dict
            Dictionary of keys working as bookmarks for the user info
        """
        return USER_INFO_TEMPLATE<|MERGE_RESOLUTION|>--- conflicted
+++ resolved
@@ -5,19 +5,11 @@
 from pandas import DataFrame, concat
 
 from connect.evidence.lens_evidence import ModelProfilerContainer
-<<<<<<< HEAD
-from connect.evidence import TableContainer
+from pandas import DataFrame
+
 from credoai.evaluators import Evaluator
 from credoai.evaluators.utils.validation import check_existence
 from credoai.utils import ValidationError, global_logger
-
-=======
-from pandas import DataFrame
-
-from credoai.evaluators import Evaluator
-from credoai.evaluators.utils.validation import check_existence
-from credoai.utils import ValidationError, global_logger
->>>>>>> 5d841fbb
 
 USER_INFO_TEMPLATE = {
     "developed_by": None,
