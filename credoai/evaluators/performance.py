import pandas as pd
from connect.evidence import MetricContainer, TableContainer
from sklearn.metrics import confusion_matrix

from credoai.artifacts import ClassificationModel, TabularData
from credoai.evaluators import Evaluator
from credoai.evaluators.utils.fairlearn import setup_metric_frames
from credoai.evaluators.utils.validation import (
    check_artifact_for_nulls,
    check_data_instance,
    check_existence,
)
from credoai.modules.constants_metrics import (
    MODEL_METRIC_CATEGORIES,
    THRESHOLD_METRIC_CATEGORIES,
)
from credoai.modules.metrics import Metric, find_metrics
from credoai.utils.common import ValidationError


class Performance(Evaluator):
    """
    Performance evaluator for Credo AI.

    This evaluator calculates overall performance metrics.
    Handles any metric that can be calculated on a set of ground truth labels and predictions,
    e.g., binary classification, multi class classification, regression.

    This module takes in a set of metrics and provides functionality to:

    - calculate the metrics
    - create disaggregated metrics

    Parameters
    ----------
    metrics : List-like
        list of metric names as strings or list of Metric objects (credoai.modules.metrics.Metric).
        Metric strings should in list returned by credoai.modules.metric_utils.list_metrics().
        Note for performance parity metrics like
        "false negative rate parity" just list "false negative rate". Parity metrics
        are calculated automatically if the performance metric is supplied
    y_true : (List, pandas.Series, numpy.ndarray)
        The ground-truth labels (for classification) or target values (for regression).
    y_pred : (List, pandas.Series, numpy.ndarray)
        The predicted labels for classification
    y_prob : (List, pandas.Series, numpy.ndarray), optional
        The unthresholded predictions, confidence values or probabilities.
    """

    required_artifacts = {"model", "assessment_data"}

    def __init__(self, metrics=None):
        super().__init__()
        # assign variables
        self.metrics = metrics
        self.metric_frames = {}
        self.performance_metrics = None
        self.prob_metrics = None
        self.failed_metrics = None

    def _validate_arguments(self):
        check_existence(self.metrics, "metrics")
        check_data_instance(self.assessment_data, TabularData)
        check_artifact_for_nulls(self.assessment_data, "Data")

    def _setup(self):
        # data variables
        self.y_true = self.assessment_data.y
        self.y_pred = self.model.predict(self.assessment_data.X)
        try:
            self.y_prob = self.model.predict_proba(self.assessment_data.X)
        except:
            self.y_prob = None
        self.update_metrics(self.metrics)
        return self

    def evaluate(self):
        """
        Run performance base module
        """
        results = []
        overall_metrics = self.get_overall_metrics()
        threshold_metrics = self.get_overall_threshold_metrics()

        if overall_metrics is not None:
            results.append(overall_metrics)
        if threshold_metrics is not None:
<<<<<<< HEAD
            for _, threshold_metric in threshold_metrics.iterrows():
                metric = threshold_metric.threshold_metric
                threshold_metric.value.name = "threshold_dependent_performance"
                self._results.append(
                    TableContainer(
                        threshold_metric.value,
                        **self.get_container_info({"metric_type": metric}),
                    )
                )

        if isinstance(self.model, ClassificationModel):
            confusion_container = TableContainer(
                create_confusion_matrix(self.y_true, self.y_pred),
                **self.get_container_info(),
            )
            self._results.append(confusion_container)
=======
            results += threshold_metrics
        self.results = results
>>>>>>> 3c17a746
        return self

    def update_metrics(self, metrics, replace=True):
        """replace metrics

        Parameters
        ----------
        metrics : List-like
            list of metric names as string or list of Metrics (credoai.metrics.Metric).
            Metric strings should in list returned by credoai.modules.list_metrics.
            Note for performance parity metrics like
            "false negative rate parity" just list "false negative rate". Parity metrics
            are calculated automatically if the performance metric is supplied
        """
        if replace:
            self.metrics = metrics
        else:
            self.metrics += metrics
        (
            self.performance_metrics,
            self.prob_metrics,
            self.threshold_metrics,
            self.failed_metrics,
        ) = self._process_metrics(self.metrics)

        dummy_sensitive = pd.Series(["NA"] * len(self.y_true), name="NA")
        self.metric_frames = setup_metric_frames(
            self.performance_metrics,
            self.prob_metrics,
            self.threshold_metrics,
            self.y_pred,
            self.y_prob,
            self.y_true,
            dummy_sensitive,
        )

    def get_df(self):
        """Return dataframe of input arrays

        Returns
        -------
        pandas.DataFrame
            Dataframe containing the input arrays
        """
        df = pd.DataFrame({"true": self.y_true, "pred": self.y_pred})
        if self.y_prob is not None:
            y_prob_df = pd.DataFrame(self.y_prob)
            y_prob_df.columns = [f"y_prob_{i}" for i in range(y_prob_df.shape[1])]
            df = pd.concat([df, y_prob_df], axis=1)

        return df

    def get_overall_metrics(self):
        """Return scalar performance metrics for each group

        Returns
        -------
        pandas.Series
            The overall performance metrics
        """
        # retrieve overall metrics for one of the sensitive features only as they are the same
        overall_metrics = [
            metric_frame.overall
            for name, metric_frame in self.metric_frames.items()
            if name != "thresh"
        ]
        if not overall_metrics:
            return

        output_series = (
            pd.concat(overall_metrics, axis=0).rename(index="value").to_frame()
        )
        output_series = output_series.reset_index().rename({"index": "type"}, axis=1)

        return MetricContainer(output_series, **self.get_container_info())

    def get_overall_threshold_metrics(self):
        """Return performance metrics for each group

        Returns
        -------
        pandas.Series
            The overall performance metrics
        """
        # retrieve overall metrics for one of the sensitive features only as they are the same
        if not (self.threshold_metrics and "thresh" in self.metric_frames):
            return

        threshold_results = (
            pd.concat([self.metric_frames["thresh"].overall], axis=0)
            .rename(index="value")
            .to_frame()
        )
        threshold_results = threshold_results.reset_index().rename(
            {"index": "threshold_metric"}, axis=1
        )
        threshold_results.name = "threshold_metric_performance"

        results = []
        for _, threshold_metric in threshold_results.iterrows():
            metric = threshold_metric.threshold_metric
            threshold_metric.value.name = "threshold_dependent_performance"
            results.append(
                TableContainer(
                    threshold_metric.value,
                    **self.get_container_info({"metric_type": metric}),
                )
            )

        return results

    def _process_metrics(self, metrics):
        """Separates metrics

        Parameters
        ----------
        metrics : Union[List[Metric, str]]
            list of metrics to use. These can be Metric objects
            (see credoai.modules.metrics.py), or strings.
            If strings, they will be converted to Metric objects
            as appropriate, using find_metrics()

        Returns
        -------
        Separate dictionaries and lists of metrics
        """
        # separate metrics
        failed_metrics = []
        performance_metrics = {}
        prob_metrics = {}
        threshold_metrics = {}
        for metric in metrics:
            if isinstance(metric, str):
                metric_name = metric
                metric = find_metrics(metric, MODEL_METRIC_CATEGORIES)
                if len(metric) == 1:
                    metric = metric[0]
                elif len(metric) == 0:
                    raise Exception(
                        f"Returned no metrics when searching using the provided metric name <{metric_name}>. Expected to find one matching metric."
                    )
                else:
                    raise Exception(
                        f"Returned multiple metrics when searching using the provided metric name <{metric_name}>. Expected to find only one matching metric."
                    )
            else:
                metric_name = metric.name
            if not isinstance(metric, Metric):
                raise ValidationError(
                    "Specified metric is not of type credoai.metric.Metric"
                )
            if metric.metric_category == "FAIRNESS":
                self.logger.info(
                    f"fairness metric, {metric_name}, unused by PerformanceModule"
                )
                pass
            elif metric.metric_category in MODEL_METRIC_CATEGORIES:
                if metric.takes_prob:
                    if metric.metric_category in THRESHOLD_METRIC_CATEGORIES:
                        threshold_metrics[metric_name] = metric
                    else:
                        prob_metrics[metric_name] = metric
                else:
                    performance_metrics[metric_name] = metric
            else:
                self.logger.warning(
                    f"{metric_name} failed to be used by FairnessModule"
                )
                failed_metrics.append(metric_name)

<<<<<<< HEAD
        return (performance_metrics, prob_metrics, threshold_metrics, failed_metrics)

    def _validate_arguments(self):
        check_existence(self.metrics, "metrics")
        check_data_instance(self.assessment_data, TabularData)
        check_artifact_for_nulls(self.assessment_data, "Data")


############################################
## Evaluation helper functions

## Helper functions create evidences
## to be passed to .evaluate to be wrapped
## by evidence containers
############################################
def create_confusion_matrix(y_true, y_pred):
    """Create a confusion matrix as a dataframe

    Parameters
    ----------
    y_true : pd.Series of shape (n_samples,)
        Ground truth (correct) target values.

    y_pred : array-like of shape (n_samples,)
        Estimated targets as returned by a classifier.

    """
    labels = y_true.astype("category").cat.categories
    confusion = confusion_matrix(y_true, y_pred, normalize="true", labels=labels)
    confusion_df = pd.DataFrame(confusion, index=labels.copy(), columns=labels)
    confusion_df.index.name = "True"
    confusion_df.columns.name = "Predicted"
    confusion_df.name = "Confusion Matrix"
    return confusion_df
=======
        return (performance_metrics, prob_metrics, threshold_metrics, failed_metrics)
>>>>>>> 3c17a746
<|MERGE_RESOLUTION|>--- conflicted
+++ resolved
@@ -58,11 +58,6 @@
         self.prob_metrics = None
         self.failed_metrics = None
 
-    def _validate_arguments(self):
-        check_existence(self.metrics, "metrics")
-        check_data_instance(self.assessment_data, TabularData)
-        check_artifact_for_nulls(self.assessment_data, "Data")
-
     def _setup(self):
         # data variables
         self.y_true = self.assessment_data.y
@@ -85,27 +80,15 @@
         if overall_metrics is not None:
             results.append(overall_metrics)
         if threshold_metrics is not None:
-<<<<<<< HEAD
-            for _, threshold_metric in threshold_metrics.iterrows():
-                metric = threshold_metric.threshold_metric
-                threshold_metric.value.name = "threshold_dependent_performance"
-                self._results.append(
-                    TableContainer(
-                        threshold_metric.value,
-                        **self.get_container_info({"metric_type": metric}),
-                    )
-                )
+            results += threshold_metrics
 
         if isinstance(self.model, ClassificationModel):
             confusion_container = TableContainer(
                 create_confusion_matrix(self.y_true, self.y_pred),
                 **self.get_container_info(),
             )
-            self._results.append(confusion_container)
-=======
-            results += threshold_metrics
+            results.append(confusion_container)
         self.results = results
->>>>>>> 3c17a746
         return self
 
     def update_metrics(self, metrics, replace=True):
@@ -276,7 +259,6 @@
                 )
                 failed_metrics.append(metric_name)
 
-<<<<<<< HEAD
         return (performance_metrics, prob_metrics, threshold_metrics, failed_metrics)
 
     def _validate_arguments(self):
@@ -310,7 +292,4 @@
     confusion_df.index.name = "True"
     confusion_df.columns.name = "Predicted"
     confusion_df.name = "Confusion Matrix"
-    return confusion_df
-=======
-        return (performance_metrics, prob_metrics, threshold_metrics, failed_metrics)
->>>>>>> 3c17a746
+    return confusion_df