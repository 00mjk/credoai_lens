..
   Note: Items in this toctree form the top-level navigation. See `api.rst` for the `autosummary` directive, and for why `api.rst` isn't called directly.

.. toctree::
   :hidden:

   Home page <self>
   Setup <setup>
   Jupyter tutorials <tutorials>
   Metrics <metrics>
   API reference <_autosummary/credoai>



.. image:: _static/images/credo_ai-lens.png
   :width: 400

Lens is an AI Assessment Framework. With a focus on responsible AI (RAI), Lens makes
comprehensive AI assessment streamlined, structured and interpretable to diverse audiences. Lens
aims to be the single entrypoint to a broad ecosystem of open source assessment
tools developed in industry and academia. It is also extensible, and can be incorporate 
custom functionality from your own system.

Lens allows you to assess your AI systems with respect to a number of RAI considerations including
Fairness, Performance, Security and more. See :ref:`evaluators` for a full list of Lens's
evaluation capabilities.

As an assessment framework, Lens is an important component of your overall **AI Governance** strategy.
A full AI Governance system requires other components! Credo AI, the developer of Lens, also develops
tools to satisfy your general AI Governance needs, which integrate easily with Lens.

Check out the :ref:`quickstart tutorial <quickstart>` to get started. 

Check out the :ref:`FAQ <lens faq>` for answers to common questions.

To connect with the Credo AI Governance Platform, see the :ref:`governance integration tutorial <Connecting with the Credo AI Governance App>`.


Overview
--------
Lens runs a ``pipeline`` of ``evaluators`` which assess your model and datas along multiple 
dimensions. Each evaluator is focused on a limited set of assessments, but they can be strung
together to create a comprehensive view of the characteristics of your model and/or data. 
Evaluators create ``evidence`` as their output.

Your model and datas are wrapped in Lens-specific classes which make them understandable to the
overall framework. Different classes are used for different types of models. For instance, 
``TabularData`` is used to wrap tabular dataframes.

When developing AI systems responsibly, comprehensive assessment is only one (important) component
of your development flow. Equally important is determining which assessments to run, and using
those assessments to make decisions about the development or deployment of your AI system. These
other processes, when combined with proper assessment is what is called **AI Governance**. 

Lens uses a ``Governance`` object to connect with the Credo AI Governance Platform. This allows your
governance team to communicate assessment directly into a programmatic assessment, and allows
the assessment results to immediately be translated into digestible reports on the platform.

Glossary
--------

Lens
   The primary interface between models, data, and evaluators. Lens performs an orchestration
   function. It interacts with an (optional) Governance object, generates or ingests a user-specified
   pipeline of evaluators, runs those evaluators, and defined functions to access the results.

Evaluators
   The workhorses of the framework. Evaluators are the classes that perform specific functions on 
   a model and/or data. These can include assessing the model for fairness, or profiling a 
   data. Evaluators are constantly being added to the framework, which creates Lens's standard
   library. Custom evaluators can also be defined and brought into the framework.

   Evaluators generally require specific kinds of Models or Data to run. For instance, a specific
   evaluator may require ``TabularData`` and a ``ClassificationModel``.

Model
   A Model in Lens is a type of AI artifact that wraps a trained model. Model types are defined
   by their functionality generally, rather than their framework. For instance, a 
   ``ClassificationModel`` can wrap any model that has a ``predict`` function defined. As such,
   Lens as a whole is framework-agnostic.

Data
   Data ins Lens is another type of AI artifact that wraps a dataset. Different data classes
   support different types of data (e.g. ``TabularData``). When passed to Lens, Data can either be
   labeled "training_data" or "assessment_data". The latter will be used for assessments of the model,
   while the former is passed when assessments of the training data itself is desired, or some
   assessment requires it


Usage of Lens boils down to creating the artifacts you want to assess (Model and/or Data), defining
a pipeline of evaluators (or connecting Lens to Governance), and running Lens. 


Lens Architecture Diagram
-------------------------


.. image:: _static/images/lens_schematic.jpg
   :width: 600


<<<<<<< HEAD
=======
Credo Artifacts: Model, Data, & Governance
-------------------------------------------
AI Models and Datasets take many forms. This flexibility has many benefits, but is
an obstacle when your goal is to connect any model or dataset to any assessment! To
solve this issue we introduce two artifacts: CredoModels and CredoData.

**Credo Models** are not "models" in the traditional sense - they are connector objects
that instantiate functions necessary for an assessment. For instance, to evaluate
fairness using the "Fairness" assessment, the CredoModel must instantiate
a `predict_proba` or `predict`. The nature of these functions can be quite general.

The simplest case is you setting CredoModel's `predict` to the `predict` method of your model.
But your "model" may actually be an API call that you want to assess, in which case
the `predict` may be an API call.

Some functions can be inferred from well-known frameworks like scikit-learn. This allows
the CredoModel to be automatically set up, though further customization is possible.

**Credo Data** are simple objects that normalize datasets.
Data assessments are run on these.

**CredoGovernance** is the connection between Lens and the Governance App. This is only relevant
for that use-case.


The Assessment Plan
--------------------
An "Assessment Plan" must be supplied to Lens. The plan configures
how different assessments should be run.

The plan makes most sense as part of Credo AI's overall governance app. In 
this context the Assessment Plan is the output of a multi-stakeholder articulation of
how the AI system should be assessed. Lens actually takes care of automatically
retrieving the Assessment Plan from Governance App, connecting 
your technical team to compliance, product, and other stakeholders.

Of course, a single person can also defined the Plan. 
In this case, the Assessment Plan still serves as an initial decision
as to how assessments should be run, and summary of the assessments run.

Beyond the Assessment Plan, each module has other parameters that can be configured. 
See :ref:`the FAQ <lens faq>` for more information.


Credo AI Governance App
----------------------------
Assessment is important, but it's not the end all of Responsible AI development!
`Credo AI's <https://www.credo.ai/>`_ Governance App provides the other aspects needed for effective
AI governance including: support for multi-stakeholder alignment, policy packs
for different areas of responsible AI development and compliance needs,
and continuous translation of all evidence (including assessment result!) into
a risk perspective.

This app is independent from using Lens for assessments. You can use *any*
method to assess your AI artifacts and upload the results to the Governance App
smoothly. Check out the `integration demo <https://credoai-lens.readthedocs.io/en/latest/notebooks/integration_demo.html>`_ to see how that is done.

>>>>>>> 4ab954cd

<|MERGE_RESOLUTION|>--- conflicted
+++ resolved
@@ -97,66 +97,3 @@
 
 .. image:: _static/images/lens_schematic.jpg
    :width: 600
-
-
-<<<<<<< HEAD
-=======
-Credo Artifacts: Model, Data, & Governance
--------------------------------------------
-AI Models and Datasets take many forms. This flexibility has many benefits, but is
-an obstacle when your goal is to connect any model or dataset to any assessment! To
-solve this issue we introduce two artifacts: CredoModels and CredoData.
-
-**Credo Models** are not "models" in the traditional sense - they are connector objects
-that instantiate functions necessary for an assessment. For instance, to evaluate
-fairness using the "Fairness" assessment, the CredoModel must instantiate
-a `predict_proba` or `predict`. The nature of these functions can be quite general.
-
-The simplest case is you setting CredoModel's `predict` to the `predict` method of your model.
-But your "model" may actually be an API call that you want to assess, in which case
-the `predict` may be an API call.
-
-Some functions can be inferred from well-known frameworks like scikit-learn. This allows
-the CredoModel to be automatically set up, though further customization is possible.
-
-**Credo Data** are simple objects that normalize datasets.
-Data assessments are run on these.
-
-**CredoGovernance** is the connection between Lens and the Governance App. This is only relevant
-for that use-case.
-
-
-The Assessment Plan
---------------------
-An "Assessment Plan" must be supplied to Lens. The plan configures
-how different assessments should be run.
-
-The plan makes most sense as part of Credo AI's overall governance app. In 
-this context the Assessment Plan is the output of a multi-stakeholder articulation of
-how the AI system should be assessed. Lens actually takes care of automatically
-retrieving the Assessment Plan from Governance App, connecting 
-your technical team to compliance, product, and other stakeholders.
-
-Of course, a single person can also defined the Plan. 
-In this case, the Assessment Plan still serves as an initial decision
-as to how assessments should be run, and summary of the assessments run.
-
-Beyond the Assessment Plan, each module has other parameters that can be configured. 
-See :ref:`the FAQ <lens faq>` for more information.
-
-
-Credo AI Governance App
-----------------------------
-Assessment is important, but it's not the end all of Responsible AI development!
-`Credo AI's <https://www.credo.ai/>`_ Governance App provides the other aspects needed for effective
-AI governance including: support for multi-stakeholder alignment, policy packs
-for different areas of responsible AI development and compliance needs,
-and continuous translation of all evidence (including assessment result!) into
-a risk perspective.
-
-This app is independent from using Lens for assessments. You can use *any*
-method to assess your AI artifacts and upload the results to the Governance App
-smoothly. Check out the `integration demo <https://credoai-lens.readthedocs.io/en/latest/notebooks/integration_demo.html>`_ to see how that is done.
-
->>>>>>> 4ab954cd
-
