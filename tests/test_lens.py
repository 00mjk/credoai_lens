--- conflicted
+++ resolved
@@ -18,12 +18,9 @@
     Performance,
     Privacy,
     Security,
-<<<<<<< HEAD
-    IdentityVerification
-=======
     FeatureDrift,
     Deepchecks,
->>>>>>> 62f22ed7
+    IdentityVerification
 )
 from credoai.evaluators.ranking_fairness import RankingFairness
 from credoai.lens import Lens
